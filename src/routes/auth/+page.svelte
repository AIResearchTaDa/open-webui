<script>
	import DOMPurify from 'dompurify';
	import { marked } from 'marked';

	import { toast } from 'svelte-sonner';

	import { onMount, getContext, tick } from 'svelte';
	import { goto } from '$app/navigation';
	import { page } from '$app/stores';

	import { getBackendConfig } from '$lib/apis';
	import { ldapUserSignIn, getSessionUser, userSignIn, userSignUp } from '$lib/apis/auths';

	import { WEBUI_API_BASE_URL, WEBUI_BASE_URL } from '$lib/constants';
	import { WEBUI_NAME, config, user, socket } from '$lib/stores';

	import { generateInitialsImage, canvasPixelTest } from '$lib/utils';

	import Spinner from '$lib/components/common/Spinner.svelte';
	import OnBoarding from '$lib/components/OnBoarding.svelte';
	import SensitiveInput from '$lib/components/common/SensitiveInput.svelte';

	const i18n = getContext('i18n');

	let loaded = false;

	let mode = $config?.features.enable_ldap ? 'ldap' : 'signin';

	let name = '';
	let email = '';
	let password = '';
	let confirmPassword = '';

	let ldapUsername = '';

	const querystringValue = (key) => {
		const querystring = window.location.search;
		const urlParams = new URLSearchParams(querystring);
		return urlParams.get(key);
	};

	const setSessionUser = async (sessionUser) => {
		if (sessionUser) {
			console.log(sessionUser);
			toast.success($i18n.t(`You're now logged in.`));
			if (sessionUser.token) {
				localStorage.token = sessionUser.token;
			}
			$socket.emit('user-join', { auth: { token: sessionUser.token } });
			await user.set(sessionUser);
			await config.set(await getBackendConfig());

			const redirectPath = querystringValue('redirect') || '/';
			goto(redirectPath);
		}
	};

	const signInHandler = async () => {
		const sessionUser = await userSignIn(email, password).catch((error) => {
			toast.error(`${error}`);
			return null;
		});

		await setSessionUser(sessionUser);
	};

	const signUpHandler = async () => {
		if ($config?.features?.enable_signup_password_confirmation) {
			if (password !== confirmPassword) {
				toast.error($i18n.t('Passwords do not match.'));
				return;
			}
		}

		const sessionUser = await userSignUp(name, email, password, generateInitialsImage(name)).catch(
			(error) => {
				toast.error(`${error}`);
				return null;
			}
		);

		await setSessionUser(sessionUser);
	};

	const ldapSignInHandler = async () => {
		const sessionUser = await ldapUserSignIn(ldapUsername, password).catch((error) => {
			toast.error(`${error}`);
			return null;
		});
		await setSessionUser(sessionUser);
	};

	const submitHandler = async () => {
		if (mode === 'ldap') {
			await ldapSignInHandler();
		} else if (mode === 'signin') {
			await signInHandler();
		} else {
			await signUpHandler();
		}
	};

	const checkOauthCallback = async () => {
		// Get the value of the 'token' cookie
		function getCookie(name) {
			const match = document.cookie.match(
				new RegExp('(?:^|; )' + name.replace(/([.$?*|{}()[\]\\/+^])/g, '\\$1') + '=([^;]*)')
			);
			return match ? decodeURIComponent(match[1]) : null;
		}

		const token = getCookie('token');
		if (!token) {
			return;
		}

		const sessionUser = await getSessionUser(token).catch((error) => {
			toast.error(`${error}`);
			return null;
		});
		if (!sessionUser) {
			return;
		}

		localStorage.token = token;
		await setSessionUser(sessionUser);
	};

	let onboarding = false;

	async function setLogoImage() {
		await tick();
		const logo = document.getElementById('logo');

		if (logo) {
			const isDarkMode = document.documentElement.classList.contains('dark');

			if (isDarkMode) {
				const darkImage = new Image();
				darkImage.src = `${WEBUI_BASE_URL}/static/favicon-dark.png`;

				darkImage.onload = () => {
					logo.src = `${WEBUI_BASE_URL}/static/favicon-dark.png`;
					logo.style.filter = ''; // Ensure no inversion is applied if favicon-dark.png exists
				};

				darkImage.onerror = () => {
					logo.style.filter = 'invert(1)'; // Invert image if favicon-dark.png is missing
				};
			}
		}
	}

	onMount(async () => {
		if ($user !== undefined) {
			const redirectPath = querystringValue('redirect') || '/';
			goto(redirectPath);
		}
		await checkOauthCallback();

		loaded = true;
		setLogoImage();

		if (($config?.features.auth_trusted_header ?? false) || $config?.features.auth === false) {
			await signInHandler();
		} else {
			onboarding = $config?.onboarding ?? false;
		}
	});
</script>

<svelte:head>
	<title>
		{`${$WEBUI_NAME}`}
	</title>
</svelte:head>

<OnBoarding
	bind:show={onboarding}
	getStartedHandler={() => {
		onboarding = false;
		mode = $config?.features.enable_ldap ? 'ldap' : 'signup';
	}}
/>

<div class="w-full h-screen max-h-[100dvh] text-white relative" id="auth-page">
	<div class="w-full h-full absolute top-0 left-0 bg-white dark:bg-black"></div>

	<div class="w-full absolute top-0 left-0 right-0 h-8 drag-region" />

	{#if loaded}
<<<<<<< HEAD
		<div class="fixed m-10 z-50">
			<div class="flex space-x-2">
				<div class=" self-center">
					<img
						id="logo"
						crossorigin="anonymous"
						src="{WEBUI_BASE_URL}/static/favicon-dark.png"
						class="w-8 rounded-full"
						alt=""
					/>
				</div>
			</div>
		</div>

=======
>>>>>>> 30d0f8b1
		<div
			class="fixed bg-transparent min-h-screen w-full flex justify-center font-primary z-50 text-black dark:text-white"
			id="auth-container"
		>
			<div class="w-full px-10 min-h-screen flex flex-col text-center">
				{#if ($config?.features.auth_trusted_header ?? false) || $config?.features.auth === false}
					<div class=" my-auto pb-10 w-full sm:max-w-md">
						<div
							class="flex items-center justify-center gap-3 text-xl sm:text-2xl text-center font-semibold dark:text-gray-200"
						>
							<div>
								{$i18n.t('Signing in to {{WEBUI_NAME}}', { WEBUI_NAME: $WEBUI_NAME })}
							</div>

							<div>
								<Spinner className="size-5" />
							</div>
						</div>
					</div>
				{:else}
					<div class="my-auto flex flex-col justify-center items-center">
						<div class=" sm:max-w-md my-auto pb-10 w-full dark:text-gray-100">
							{#if $config?.metadata?.auth_logo_position === 'center'}
								<div class="flex justify-center mb-6">
									<img
										id="logo"
										crossorigin="anonymous"
										src="{WEBUI_BASE_URL}/static/favicon.png"
										class="size-24 rounded-full"
										alt=""
									/>
								</div>
							{/if}
							<form
								class=" flex flex-col justify-center"
								on:submit={(e) => {
									e.preventDefault();
									submitHandler();
								}}
							>
								<div class="mb-1">
									<div class=" text-2xl font-medium">
										{#if $config?.onboarding ?? false}
											{$i18n.t(`Get started with {{WEBUI_NAME}}`, { WEBUI_NAME: $WEBUI_NAME })}
										{:else if mode === 'ldap'}
											{$i18n.t(`Sign in to {{WEBUI_NAME}} with LDAP`, { WEBUI_NAME: $WEBUI_NAME })}
										{:else if mode === 'signin'}
											{$i18n.t(`Sign in to {{WEBUI_NAME}}`, { WEBUI_NAME: $WEBUI_NAME })}
										{:else}
											{$i18n.t(`Sign up to {{WEBUI_NAME}}`, { WEBUI_NAME: $WEBUI_NAME })}
										{/if}
									</div>

									{#if $config?.onboarding ?? false}
										<div class="mt-1 text-xs font-medium text-gray-600 dark:text-gray-500">
											ⓘ {$WEBUI_NAME}
											{$i18n.t(
												'does not make any external connections, and your data stays securely on your locally hosted server.'
											)}
										</div>
									{/if}
								</div>

								{#if $config?.features.enable_login_form || $config?.features.enable_ldap}
									<div class="flex flex-col mt-4">
										{#if mode === 'signup'}
											<div class="mb-2">
												<label for="name" class="text-sm font-medium text-left mb-1 block"
													>{$i18n.t('Name')}</label
												>
												<input
													bind:value={name}
													type="text"
													id="name"
													class="my-0.5 w-full text-sm outline-hidden bg-transparent placeholder:text-gray-300 dark:placeholder:text-gray-600"
													autocomplete="name"
													placeholder={$i18n.t('Enter Your Full Name')}
													required
												/>
											</div>
										{/if}

										{#if mode === 'ldap'}
											<div class="mb-2">
												<label for="username" class="text-sm font-medium text-left mb-1 block"
													>{$i18n.t('Username')}</label
												>
												<input
													bind:value={ldapUsername}
													type="text"
													class="my-0.5 w-full text-sm outline-hidden bg-transparent placeholder:text-gray-300 dark:placeholder:text-gray-600"
													autocomplete="username"
													name="username"
													id="username"
													placeholder={$i18n.t('Enter Your Username')}
													required
												/>
											</div>
										{:else}
											<div class="mb-2">
												<label for="email" class="text-sm font-medium text-left mb-1 block"
													>{$i18n.t('Email')}</label
												>
												<input
													bind:value={email}
													type="email"
													id="email"
													class="my-0.5 w-full text-sm outline-hidden bg-transparent placeholder:text-gray-300 dark:placeholder:text-gray-600"
													autocomplete="email"
													name="email"
													placeholder={$i18n.t('Enter Your Email')}
													required
												/>
											</div>
										{/if}

										<div>
											<label for="password" class="text-sm font-medium text-left mb-1 block"
												>{$i18n.t('Password')}</label
											>
											<SensitiveInput
												bind:value={password}
												type="password"
												id="password"
												class="my-0.5 w-full text-sm outline-hidden bg-transparent placeholder:text-gray-300 dark:placeholder:text-gray-600"
												placeholder={$i18n.t('Enter Your Password')}
												autocomplete={mode === 'signup' ? 'new-password' : 'current-password'}
												name="password"
												required
											/>
										</div>

										{#if mode === 'signup' && $config?.features?.enable_signup_password_confirmation}
											<div class="mt-2">
												<label
													for="confirm-password"
													class="text-sm font-medium text-left mb-1 block"
													>{$i18n.t('Confirm Password')}</label
												>
												<SensitiveInput
													bind:value={confirmPassword}
													type="password"
													id="confirm-password"
													class="my-0.5 w-full text-sm outline-hidden bg-transparent"
													placeholder={$i18n.t('Confirm Your Password')}
													autocomplete="new-password"
													name="confirm-password"
													required
												/>
											</div>
										{/if}
									</div>
								{/if}
								<div class="mt-5">
									{#if $config?.features.enable_login_form || $config?.features.enable_ldap}
										{#if mode === 'ldap'}
											<button
												class="bg-gray-700/5 hover:bg-gray-700/10 dark:bg-gray-100/5 dark:hover:bg-gray-100/10 dark:text-gray-300 dark:hover:text-white transition w-full rounded-full font-medium text-sm py-2.5"
												type="submit"
											>
												{$i18n.t('Authenticate')}
											</button>
										{:else}
											<button
												class="bg-gray-700/5 hover:bg-gray-700/10 dark:bg-gray-100/5 dark:hover:bg-gray-100/10 dark:text-gray-300 dark:hover:text-white transition w-full rounded-full font-medium text-sm py-2.5"
												type="submit"
											>
												{mode === 'signin'
													? $i18n.t('Sign in')
													: ($config?.onboarding ?? false)
														? $i18n.t('Create Admin Account')
														: $i18n.t('Create Account')}
											</button>

											{#if $config?.features.enable_signup && !($config?.onboarding ?? false)}
												<div class=" mt-4 text-sm text-center">
													{mode === 'signin'
														? $i18n.t("Don't have an account?")
														: $i18n.t('Already have an account?')}

													<button
														class=" font-medium underline"
														type="button"
														on:click={() => {
															if (mode === 'signin') {
																mode = 'signup';
															} else {
																mode = 'signin';
															}
														}}
													>
														{mode === 'signin' ? $i18n.t('Sign up') : $i18n.t('Sign in')}
													</button>
												</div>
											{/if}
										{/if}
									{/if}
								</div>
							</form>

							{#if Object.keys($config?.oauth?.providers ?? {}).length > 0}
								<div class="inline-flex items-center justify-center w-full">
									<hr class="w-32 h-px my-4 border-0 dark:bg-gray-100/10 bg-gray-700/10" />
									{#if $config?.features.enable_login_form || $config?.features.enable_ldap}
										<span
											class="px-3 text-sm font-medium text-gray-900 dark:text-white bg-transparent"
											>{$i18n.t('or')}</span
										>
									{/if}

									<hr class="w-32 h-px my-4 border-0 dark:bg-gray-100/10 bg-gray-700/10" />
								</div>
								<div class="flex flex-col space-y-2">
									{#if $config?.oauth?.providers?.google}
										<button
											class="flex justify-center items-center bg-gray-700/5 hover:bg-gray-700/10 dark:bg-gray-100/5 dark:hover:bg-gray-100/10 dark:text-gray-300 dark:hover:text-white transition w-full rounded-full font-medium text-sm py-2.5"
											on:click={() => {
												window.location.href = `${WEBUI_BASE_URL}/oauth/google/login`;
											}}
										>
											<svg
												xmlns="http://www.w3.org/2000/svg"
												viewBox="0 0 48 48"
												class="size-6 mr-3"
											>
												<path
													fill="#EA4335"
													d="M24 9.5c3.54 0 6.71 1.22 9.21 3.6l6.85-6.85C35.9 2.38 30.47 0 24 0 14.62 0 6.51 5.38 2.56 13.22l7.98 6.19C12.43 13.72 17.74 9.5 24 9.5z"
												/><path
													fill="#4285F4"
													d="M46.98 24.55c0-1.57-.15-3.09-.38-4.55H24v9.02h12.94c-.58 2.96-2.26 5.48-4.78 7.18l7.73 6c4.51-4.18 7.09-10.36 7.09-17.65z"
												/><path
													fill="#FBBC05"
													d="M10.53 28.59c-.48-1.45-.76-2.99-.76-4.59s.27-3.14.76-4.59l-7.98-6.19C.92 16.46 0 20.12 0 24c0 3.88.92 7.54 2.56 10.78l7.97-6.19z"
												/><path
													fill="#34A853"
													d="M24 48c6.48 0 11.93-2.13 15.89-5.81l-7.73-6c-2.15 1.45-4.92 2.3-8.16 2.3-6.26 0-11.57-4.22-13.47-9.91l-7.98 6.19C6.51 42.62 14.62 48 24 48z"
												/><path fill="none" d="M0 0h48v48H0z" />
											</svg>
											<span>{$i18n.t('Continue with {{provider}}', { provider: 'Google' })}</span>
										</button>
									{/if}
									{#if $config?.oauth?.providers?.microsoft}
										<button
											class="flex justify-center items-center bg-gray-700/5 hover:bg-gray-700/10 dark:bg-gray-100/5 dark:hover:bg-gray-100/10 dark:text-gray-300 dark:hover:text-white transition w-full rounded-full font-medium text-sm py-2.5"
											on:click={() => {
												window.location.href = `${WEBUI_BASE_URL}/oauth/microsoft/login`;
											}}
										>
											<svg
												xmlns="http://www.w3.org/2000/svg"
												viewBox="0 0 21 21"
												class="size-6 mr-3"
											>
												<rect x="1" y="1" width="9" height="9" fill="#f25022" /><rect
													x="1"
													y="11"
													width="9"
													height="9"
													fill="#00a4ef"
												/><rect x="11" y="1" width="9" height="9" fill="#7fba00" /><rect
													x="11"
													y="11"
													width="9"
													height="9"
													fill="#ffb900"
												/>
											</svg>
											<span>{$i18n.t('Continue with {{provider}}', { provider: 'Microsoft' })}</span
											>
										</button>
									{/if}
									{#if $config?.oauth?.providers?.github}
										<button
											class="flex justify-center items-center bg-gray-700/5 hover:bg-gray-700/10 dark:bg-gray-100/5 dark:hover:bg-gray-100/10 dark:text-gray-300 dark:hover:text-white transition w-full rounded-full font-medium text-sm py-2.5"
											on:click={() => {
												window.location.href = `${WEBUI_BASE_URL}/oauth/github/login`;
											}}
										>
											<svg
												xmlns="http://www.w3.org/2000/svg"
												viewBox="0 0 24 24"
												class="size-6 mr-3"
											>
												<path
													fill="currentColor"
													d="M12 0C5.37 0 0 5.37 0 12c0 5.31 3.435 9.795 8.205 11.385.6.105.825-.255.825-.57 0-.285-.015-1.23-.015-2.235-3.015.555-3.795-.735-4.035-1.41-.135-.345-.72-1.41-1.23-1.695-.42-.225-1.02-.78-.015-.795.945-.015 1.62.87 1.845 1.23 1.08 1.815 2.805 1.305 3.495.99.105-.78.42-1.305.765-1.605-2.67-.3-5.46-1.335-5.46-5.925 0-1.305.465-2.385 1.23-3.225-.12-.3-.54-1.53.12-3.18 0 0 1.005-.315 3.3 1.23.96-.27 1.98-.405 3-.405s2.04.135 3 .405c2.295-1.56 3.3-1.23 3.3-1.23.66 1.65.24 2.88.12 3.18.765.84 1.23 1.92 1.23 3.225 0 4.605-2.805 5.625-5.475 5.925.435.375.81 1.095.81 2.22 0 1.605-.015 2.895-.015 3.3 0 .315.225.69.825.57C20.565 21.795 24 17.31 24 12c0-6.63-5.37-12-12-12z"
												/>
											</svg>
											<span>{$i18n.t('Continue with {{provider}}', { provider: 'GitHub' })}</span>
										</button>
									{/if}
									{#if $config?.oauth?.providers?.oidc}
										<button
											class="flex justify-center items-center bg-gray-700/5 hover:bg-gray-700/10 dark:bg-gray-100/5 dark:hover:bg-gray-100/10 dark:text-gray-300 dark:hover:text-white transition w-full rounded-full font-medium text-sm py-2.5"
											on:click={() => {
												window.location.href = `${WEBUI_BASE_URL}/oauth/oidc/login`;
											}}
										>
											<svg
												xmlns="http://www.w3.org/2000/svg"
												fill="none"
												viewBox="0 0 24 24"
												stroke-width="1.5"
												stroke="currentColor"
												class="size-6 mr-3"
											>
												<path
													stroke-linecap="round"
													stroke-linejoin="round"
													d="M15.75 5.25a3 3 0 0 1 3 3m3 0a6 6 0 0 1-7.029 5.912c-.563-.097-1.159.026-1.563.43L10.5 17.25H8.25v2.25H6v2.25H2.25v-2.818c0-.597.237-1.17.659-1.591l6.499-6.499c.404-.404.527-1 .43-1.563A6 6 0 1 1 21.75 8.25Z"
												/>
											</svg>

											<span
												>{$i18n.t('Continue with {{provider}}', {
													provider: $config?.oauth?.providers?.oidc ?? 'SSO'
												})}</span
											>
										</button>
									{/if}
								</div>
							{/if}

							{#if $config?.features.enable_ldap && $config?.features.enable_login_form}
								<div class="mt-2">
									<button
										class="flex justify-center items-center text-xs w-full text-center underline"
										type="button"
										on:click={() => {
											if (mode === 'ldap')
												mode = ($config?.onboarding ?? false) ? 'signup' : 'signin';
											else mode = 'ldap';
										}}
									>
										<span
											>{mode === 'ldap'
												? $i18n.t('Continue with Email')
												: $i18n.t('Continue with LDAP')}</span
										>
									</button>
								</div>
							{/if}
						</div>
						{#if $config?.metadata?.login_footer}
							<div class="max-w-3xl mx-auto">
								<div class="mt-2 text-[0.7rem] text-gray-500 dark:text-gray-400 marked">
									{@html DOMPurify.sanitize(marked($config?.metadata?.login_footer))}
								</div>
							</div>
						{/if}
					</div>
				{/if}
			</div>
		</div>

		{#if !$config?.metadata?.auth_logo_position}
			<div class="fixed m-10 z-50">
				<div class="flex space-x-2">
					<div class=" self-center">
						<img
							id="logo"
							crossorigin="anonymous"
							src="{WEBUI_BASE_URL}/static/favicon.png"
							class=" w-6 rounded-full"
							alt=""
						/>
					</div>
				</div>
			</div>
		{/if}
	{/if}
</div><|MERGE_RESOLUTION|>--- conflicted
+++ resolved
@@ -189,7 +189,6 @@
 	<div class="w-full absolute top-0 left-0 right-0 h-8 drag-region" />
 
 	{#if loaded}
-<<<<<<< HEAD
 		<div class="fixed m-10 z-50">
 			<div class="flex space-x-2">
 				<div class=" self-center">
@@ -204,8 +203,6 @@
 			</div>
 		</div>
 
-=======
->>>>>>> 30d0f8b1
 		<div
 			class="fixed bg-transparent min-h-screen w-full flex justify-center font-primary z-50 text-black dark:text-white"
 			id="auth-container"
