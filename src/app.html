<!doctype html>
<html lang="en">
	<head>
		<meta charset="utf-8" />
		<link rel="icon" type="image/png" href="/static/favicon.png" />
		<link rel="icon" type="image/png" href="/static/favicon-96x96.png" sizes="96x96" />
		<link rel="icon" type="image/svg+xml" href="/static/favicon.svg" />
		<link rel="shortcut icon" href="/static/favicon.ico" />
		<link rel="apple-touch-icon" sizes="180x180" href="/static/apple-touch-icon.png" />
		<meta name="apple-mobile-web-app-title" content="Open WebUI" />

		<link rel="manifest" href="/manifest.json" crossorigin="use-credentials" />
		<meta
			name="viewport"
			content="width=device-width, initial-scale=1, maximum-scale=1, viewport-fit=cover"
		/>
		<meta name="theme-color" content="#171717" />
		<meta name="robots" content="noindex,nofollow" />
		<meta name="description" content="Open WebUI" />
		<link
			rel="search"
			type="application/opensearchdescription+xml"
			title="LLM TaDa"
			href="/opensearch.xml"
		/>
		<script src="/static/loader.js" defer></script>
		<link rel="stylesheet" href="/static/custom.css" />

		<script>
			function resizeIframe(obj) {
				obj.style.height = obj.contentWindow.document.documentElement.scrollHeight + 'px';
			}
		</script>

		<script>
			// On page load or when changing themes, best to add inline in `head` to avoid FOUC
			(() => {
				const metaThemeColorTag = document.querySelector('meta[name="theme-color"]');
				const prefersDarkTheme = window.matchMedia('(prefers-color-scheme: dark)').matches;

				if (!localStorage?.theme) {
					localStorage.theme = 'system';
				}

				if (localStorage.theme === 'system') {
					document.documentElement.classList.add(prefersDarkTheme ? 'dark' : 'light');
					metaThemeColorTag.setAttribute('content', prefersDarkTheme ? '#171717' : '#ffffff');
				} else if (localStorage.theme === 'oled-dark') {
					document.documentElement.style.setProperty('--color-gray-800', '#101010');
					document.documentElement.style.setProperty('--color-gray-850', '#050505');
					document.documentElement.style.setProperty('--color-gray-900', '#000000');
					document.documentElement.style.setProperty('--color-gray-950', '#000000');
					document.documentElement.classList.add('dark');
					metaThemeColorTag.setAttribute('content', '#000000');
				} else if (localStorage.theme === 'light') {
					document.documentElement.classList.add('light');
					metaThemeColorTag.setAttribute('content', '#ffffff');
				} else if (localStorage.theme === 'her') {
					document.documentElement.classList.add('dark');
					document.documentElement.classList.add('her');
					metaThemeColorTag.setAttribute('content', '#983724');
				} else {
					document.documentElement.classList.add('dark');
					metaThemeColorTag.setAttribute('content', '#171717');
				}

				window.matchMedia('(prefers-color-scheme: dark)').addListener((e) => {
					if (localStorage.theme === 'system') {
						if (e.matches) {
							document.documentElement.classList.add('dark');
							document.documentElement.classList.remove('light');
							metaThemeColorTag.setAttribute('content', '#171717');
						} else {
							document.documentElement.classList.add('light');
							document.documentElement.classList.remove('dark');
							metaThemeColorTag.setAttribute('content', '#ffffff');
						}
					}
				});
				const isDarkMode = document.documentElement.classList.contains('dark');

				const logo = document.createElement('img');
				logo.id = 'logo';
				logo.style =
					'position: absolute; width: auto; height: 6rem; top: 44%; left: 50%; transform: translateX(-50%); display:block;';
				logo.src = isDarkMode ? '/static/splash-dark.png' : '/static/splash.png';

				document.addEventListener('DOMContentLoaded', function () {
					const splash = document.getElementById('splash-screen');
					if (splash) splash.prepend(logo);
				});
			})();
		</script>

		<title>Open WebUI</title>

		%sveltekit.head%
	</head>

	<body data-sveltekit-preload-data="hover">
		<div style="display: contents">%sveltekit.body%</div>

		<div
			id="splash-screen"
			style="position: fixed; z-index: 100; top: 0; left: 0; width: 100%; height: 100%"
		>
			<style type="text/css" nonce="">
				html {
					overflow-y: scroll !important;
				}
			</style>

<<<<<<< HEAD
			<img
				id="logo"
				style="
					position: absolute;
					width: auto;
					height: 7rem;
					top: 40%;
					left: 50%;
					transform: translateX(-50%);
				"
				src="/static/splash.png"
			/>

=======
>>>>>>> 5fbfe2bd
			<div
				style="
					position: absolute;
					top: 33%;
					left: 50%;

					width: 24rem;
					transform: translateX(-50%);

					display: flex;
					flex-direction: column;
					align-items: center;
				"
			>
				<img
					id="logo-her"
					style="width: auto; height: 13rem"
					src="/static/splash.png"
					class="animate-pulse-fast"
				/>

				<div style="position: relative; width: 24rem; margin-top: 0.5rem">
					<div
						id="progress-background"
						style="
							position: absolute;
							width: 100%;
							height: 0.75rem;

							border-radius: 9999px;
							background-color: #fafafa9a;
						"
					></div>

					<div
						id="progress-bar"
						style="
							position: absolute;
							width: 0%;
							height: 0.75rem;
							border-radius: 9999px;
							background-color: #fff;
						"
						class="bg-white"
					></div>
				</div>
			</div>

			<!-- <span style="position: absolute; bottom: 32px; left: 50%; margin: -36px 0 0 -36px">
				Footer content
			</span> -->
		</div>
	</body>
</html>

<style type="text/css" nonce="">
	html {
		overflow-y: hidden !important;
	}

	#splash-screen {
		background: #fff;
	}

	html.dark #splash-screen {
		background: #000;
	}

	html.her #splash-screen {
		background: #983724;
	}

	#logo-her {
		display: none;
	}

	#progress-background {
		display: none;
	}

	#progress-bar {
		display: none;
	}

	html.her #logo {
		display: none;
	}

	html.her #logo-her {
		display: block;
	}

	html.her #progress-background {
		display: block;
	}

	html.her #progress-bar {
		display: block;
	}

	@media (max-width: 24rem) {
		html.her #progress-background {
			display: none;
		}

		html.her #progress-bar {
			display: none;
		}
	}

	@keyframes pulse {
		50% {
			opacity: 0.65;
		}
	}

	.animate-pulse-fast {
		animation: pulse 1.5s cubic-bezier(0.4, 0, 0.6, 1) infinite;
	}
</style><|MERGE_RESOLUTION|>--- conflicted
+++ resolved
@@ -110,7 +110,6 @@
 				}
 			</style>
 
-<<<<<<< HEAD
 			<img
 				id="logo"
 				style="
@@ -123,9 +122,7 @@
 				"
 				src="/static/splash.png"
 			/>
-
-=======
->>>>>>> 5fbfe2bd
+			
 			<div
 				style="
 					position: absolute;
