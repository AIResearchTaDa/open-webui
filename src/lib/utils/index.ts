<<<<<<< HEAD
import { v4 as uuidv4 } from 'uuid';
import sha256 from 'js-sha256';

import dayjs from 'dayjs';
import relativeTime from 'dayjs/plugin/relativeTime';
import isToday from 'dayjs/plugin/isToday';
import isYesterday from 'dayjs/plugin/isYesterday';
import localizedFormat from 'dayjs/plugin/localizedFormat';

dayjs.extend(relativeTime);
dayjs.extend(isToday);
dayjs.extend(isYesterday);
dayjs.extend(localizedFormat);

import { WEBUI_BASE_URL } from '$lib/constants';
import { TTS_RESPONSE_SPLIT } from '$lib/types';

import { marked } from 'marked';
import markedExtension from '$lib/utils/marked/extension';
import markedKatexExtension from '$lib/utils/marked/katex-extension';
import hljs from 'highlight.js';

//////////////////////////
// Helper functions
//////////////////////////

export const sleep = (ms: number) => new Promise((resolve) => setTimeout(resolve, ms));

function escapeRegExp(string: string): string {
	return string.replace(/[.*+?^${}()|[\]\\]/g, '\\$&');
}

export const replaceTokens = (content, sourceIds, char, user) => {
	const tokens = [
		{ regex: /{{char}}/gi, replacement: char },
		{ regex: /{{user}}/gi, replacement: user },
		{
			regex: /{{VIDEO_FILE_ID_([a-f0-9-]+)}}/gi,
			replacement: (_, fileId) =>
				`<video src="${WEBUI_BASE_URL}/api/v1/files/${fileId}/content" controls></video>`
		},
		{
			regex: /{{HTML_FILE_ID_([a-f0-9-]+)}}/gi,
			replacement: (_, fileId) => `<file type="html" id="${fileId}" />`
		}
	];

	// Replace tokens outside code blocks only
	const processOutsideCodeBlocks = (text, replacementFn) => {
		return text
			.split(/(```[\s\S]*?```|`[\s\S]*?`)/)
			.map((segment) => {
				return segment.startsWith('```') || segment.startsWith('`')
					? segment
					: replacementFn(segment);
			})
			.join('');
	};

	// Apply replacements
	content = processOutsideCodeBlocks(content, (segment) => {
		tokens.forEach(({ regex, replacement }) => {
			if (replacement !== undefined && replacement !== null) {
				segment = segment.replace(regex, replacement);
			}
		});

		if (Array.isArray(sourceIds)) {
			sourceIds.forEach((sourceId, idx) => {
				const regex = new RegExp(`\\[${idx + 1}\\]`, 'g');
				segment = segment.replace(regex, `<source_id data="${idx + 1}" title="${sourceId}" />`);
			});
		}

		return segment;
	});

	return content;
};

export const sanitizeResponseContent = (content: string) => {
	return content
		.replace(/<\|[a-z]*$/, '')
		.replace(/<\|[a-z]+\|$/, '')
		.replace(/<$/, '')
		.replaceAll(/<\|[a-z]+\|>/g, ' ')
		.replaceAll('<', '&lt;')
		.replaceAll('>', '&gt;')
		.trim();
};

export const processResponseContent = (content: string) => {
	return content.trim();
};

export function unescapeHtml(html: string) {
	const doc = new DOMParser().parseFromString(html, 'text/html');
	return doc.documentElement.textContent;
}

export const capitalizeFirstLetter = (string) => {
	return string.charAt(0).toUpperCase() + string.slice(1);
};

export const splitStream = (splitOn) => {
	let buffer = '';
	return new TransformStream({
		transform(chunk, controller) {
			buffer += chunk;
			const parts = buffer.split(splitOn);
			parts.slice(0, -1).forEach((part) => controller.enqueue(part));
			buffer = parts[parts.length - 1];
		},
		flush(controller) {
			if (buffer) controller.enqueue(buffer);
		}
	});
};

export const convertMessagesToHistory = (messages) => {
	const history = {
		messages: {},
		currentId: null
	};

	let parentMessageId = null;
	let messageId = null;

	for (const message of messages) {
		messageId = uuidv4();

		if (parentMessageId !== null) {
			history.messages[parentMessageId].childrenIds = [
				...history.messages[parentMessageId].childrenIds,
				messageId
			];
		}

		history.messages[messageId] = {
			...message,
			id: messageId,
			parentId: parentMessageId,
			childrenIds: []
		};

		parentMessageId = messageId;
	}

	history.currentId = messageId;
	return history;
};

export const getGravatarURL = (email) => {
	// Trim leading and trailing whitespace from
	// an email address and force all characters
	// to lower case
	const address = String(email).trim().toLowerCase();

	// Create a SHA256 hash of the final string
	const hash = sha256(address);

	// Grab the actual image URL
	return `https://www.gravatar.com/avatar/${hash}`;
};

export const canvasPixelTest = () => {
	// Test a 1x1 pixel to potentially identify browser/plugin fingerprint blocking or spoofing
	// Inspiration: https://github.com/kkapsner/CanvasBlocker/blob/master/test/detectionTest.js
	const canvas = document.createElement('canvas');
	const ctx = canvas.getContext('2d');
	canvas.height = 1;
	canvas.width = 1;
	const imageData = new ImageData(canvas.width, canvas.height);
	const pixelValues = imageData.data;

	// Generate RGB test data
	for (let i = 0; i < imageData.data.length; i += 1) {
		if (i % 4 !== 3) {
			pixelValues[i] = Math.floor(256 * Math.random());
		} else {
			pixelValues[i] = 255;
		}
	}

	ctx.putImageData(imageData, 0, 0);
	const p = ctx.getImageData(0, 0, canvas.width, canvas.height).data;

	// Read RGB data and fail if unmatched
	for (let i = 0; i < p.length; i += 1) {
		if (p[i] !== pixelValues[i]) {
			console.log(
				'canvasPixelTest: Wrong canvas pixel RGB value detected:',
				p[i],
				'at:',
				i,
				'expected:',
				pixelValues[i]
			);
			console.log('canvasPixelTest: Canvas blocking or spoofing is likely');
			return false;
		}
	}

	return true;
};

export const compressImage = async (imageUrl, maxWidth, maxHeight) => {
	return new Promise((resolve, reject) => {
		const img = new Image();
		img.onload = () => {
			const canvas = document.createElement('canvas');
			let width = img.width;
			let height = img.height;

			// Maintain aspect ratio while resizing

			if (maxWidth && maxHeight) {
				// Resize with both dimensions defined (preserves aspect ratio)

				if (width <= maxWidth && height <= maxHeight) {
					resolve(imageUrl);
					return;
				}

				if (width / height > maxWidth / maxHeight) {
					height = Math.round((maxWidth * height) / width);
					width = maxWidth;
				} else {
					width = Math.round((maxHeight * width) / height);
					height = maxHeight;
				}
			} else if (maxWidth) {
				// Only maxWidth defined

				if (width <= maxWidth) {
					resolve(imageUrl);
					return;
				}

				height = Math.round((maxWidth * height) / width);
				width = maxWidth;
			} else if (maxHeight) {
				// Only maxHeight defined

				if (height <= maxHeight) {
					resolve(imageUrl);
					return;
				}

				width = Math.round((maxHeight * width) / height);
				height = maxHeight;
			}

			canvas.width = width;
			canvas.height = height;

			const context = canvas.getContext('2d');
			context.drawImage(img, 0, 0, width, height);

			// Get compressed image URL
			const compressedUrl = canvas.toDataURL();
			resolve(compressedUrl);
		};
		img.onerror = (error) => reject(error);
		img.src = imageUrl;
	});
};
export const generateInitialsImage = (name) => {
	const canvas = document.createElement('canvas');
	const ctx = canvas.getContext('2d');
	canvas.width = 100;
	canvas.height = 100;

	if (!canvasPixelTest()) {
		console.log(
			'generateInitialsImage: failed pixel test, fingerprint evasion is likely. Using default image.'
		);
		return '/user.png';
	}

	ctx.fillStyle = '#F39C12';
	ctx.fillRect(0, 0, canvas.width, canvas.height);

	ctx.fillStyle = '#FFFFFF';
	ctx.font = '40px Helvetica';
	ctx.textAlign = 'center';
	ctx.textBaseline = 'middle';

	const sanitizedName = name.trim();
	const initials =
		sanitizedName.length > 0
			? sanitizedName[0] +
				(sanitizedName.split(' ').length > 1
					? sanitizedName[sanitizedName.lastIndexOf(' ') + 1]
					: '')
			: '';

	ctx.fillText(initials.toUpperCase(), canvas.width / 2, canvas.height / 2);

	return canvas.toDataURL();
};

export const formatDate = (inputDate) => {
	const date = dayjs(inputDate);
	const now = dayjs();

	if (date.isToday()) {
		return `Today at ${date.format('LT')}`;
	} else if (date.isYesterday()) {
		return `Yesterday at ${date.format('LT')}`;
	} else {
		return `${date.format('L')} at ${date.format('LT')}`;
	}
};

export const copyToClipboard = async (text, formatted = false) => {
	if (formatted) {
		const options = {
			throwOnError: false,
			highlight: function (code, lang) {
				const language = hljs.getLanguage(lang) ? lang : 'plaintext';
				return hljs.highlight(code, { language }).value;
			}
		};
		marked.use(markedKatexExtension(options));
		marked.use(markedExtension(options));

		const htmlContent = marked.parse(text);

		// Add basic styling to make the content look better when pasted
		const styledHtml = `
			<div>
				<style>
					pre {
						background-color: #f6f8fa;
						border-radius: 6px;
						padding: 16px;
						overflow: auto;
					}
					code {
						font-family: 'SFMono-Regular', Consolas, 'Liberation Mono', Menlo, monospace;
						font-size: 14px;
					}
					.hljs-keyword { color: #d73a49; }
					.hljs-string { color: #032f62; }
					.hljs-comment { color: #6a737d; }
					.hljs-function { color: #6f42c1; }
					.hljs-number { color: #005cc5; }
					.hljs-operator { color: #d73a49; }
					.hljs-class { color: #6f42c1; }
					.hljs-title { color: #6f42c1; }
					.hljs-params { color: #24292e; }
					.hljs-built_in { color: #005cc5; }
					blockquote {
						border-left: 4px solid #dfe2e5;
						padding-left: 16px;
						color: #6a737d;
						margin-left: 0;
						margin-right: 0;
					}
					table {
						border-collapse: collapse;
						width: 100%;
						margin-bottom: 16px;
					}
					table, th, td {
						border: 1px solid #dfe2e5;
					}
					th, td {
						padding: 8px 12px;
					}
					th {
						background-color: #f6f8fa;
					}
				</style>
				${htmlContent}
			</div>
		`;

		// Create a blob with HTML content
		const blob = new Blob([styledHtml], { type: 'text/html' });

		try {
			// Create a ClipboardItem with HTML content
			const data = new ClipboardItem({
				'text/html': blob,
				'text/plain': new Blob([text], { type: 'text/plain' })
			});

			// Write to clipboard
			await navigator.clipboard.write([data]);
			return true;
		} catch (err) {
			console.error('Error copying formatted content:', err);
			// Fallback to plain text
			return await copyToClipboard(text);
		}
	} else {
		let result = false;
		if (!navigator.clipboard) {
			const textArea = document.createElement('textarea');
			textArea.value = text;

			// Avoid scrolling to bottom
			textArea.style.top = '0';
			textArea.style.left = '0';
			textArea.style.position = 'fixed';

			document.body.appendChild(textArea);
			textArea.focus();
			textArea.select();

			try {
				const successful = document.execCommand('copy');
				const msg = successful ? 'successful' : 'unsuccessful';
				console.log('Fallback: Copying text command was ' + msg);
				result = true;
			} catch (err) {
				console.error('Fallback: Oops, unable to copy', err);
			}

			document.body.removeChild(textArea);
			return result;
		}

		result = await navigator.clipboard
			.writeText(text)
			.then(() => {
				console.log('Async: Copying to clipboard was successful!');
				return true;
			})
			.catch((error) => {
				console.error('Async: Could not copy text: ', error);
				return false;
			});

		return result;
	}
};

export const compareVersion = (latest, current) => {
	return current === '0.0.0'
		? false
		: current.localeCompare(latest, undefined, {
				numeric: true,
				sensitivity: 'case',
				caseFirst: 'upper'
			}) < 0;
};

export const extractCurlyBraceWords = (text) => {
	const regex = /\{\{([^}]+)\}\}/g;
	const matches = [];
	let match;

	while ((match = regex.exec(text)) !== null) {
		matches.push({
			word: match[1].trim(),
			startIndex: match.index,
			endIndex: regex.lastIndex - 1
		});
	}

	return matches;
};

export const removeLastWordFromString = (inputString, wordString) => {
	console.log('inputString', inputString);
	// Split the string by newline characters to handle lines separately
	const lines = inputString.split('\n');

	// Take the last line to operate only on it
	const lastLine = lines.pop();

	// Split the last line into an array of words
	const words = lastLine.split(' ');

	// Conditional to check for the last word removal
	if (words.at(-1) === wordString || (wordString === '' && words.at(-1) === '\\#')) {
		words.pop(); // Remove last word if condition is satisfied
	}

	// Join the remaining words back into a string and handle space correctly
	let updatedLastLine = words.join(' ');

	// Add a trailing space to the updated last line if there are still words
	if (updatedLastLine !== '') {
		updatedLastLine += ' ';
	}

	// Combine the lines together again, placing the updated last line back in
	const resultString = [...lines, updatedLastLine].join('\n');

	// Return the final string
	console.log('resultString', resultString);

	return resultString;
};

export const removeFirstHashWord = (inputString) => {
	// Split the string into an array of words
	const words = inputString.split(' ');

	// Find the index of the first word that starts with #
	const index = words.findIndex((word) => word.startsWith('#'));

	// Remove the first word with #
	if (index !== -1) {
		words.splice(index, 1);
	}

	// Join the remaining words back into a string
	const resultString = words.join(' ');

	return resultString;
};

export const transformFileName = (fileName) => {
	// Convert to lowercase
	const lowerCaseFileName = fileName.toLowerCase();

	// Remove special characters using regular expression
	const sanitizedFileName = lowerCaseFileName.replace(/[^\w\s]/g, '');

	// Replace spaces with dashes
	const finalFileName = sanitizedFileName.replace(/\s+/g, '-');

	return finalFileName;
};

export const calculateSHA256 = async (file) => {
	// Create a FileReader to read the file asynchronously
	const reader = new FileReader();

	// Define a promise to handle the file reading
	const readFile = new Promise((resolve, reject) => {
		reader.onload = () => resolve(reader.result);
		reader.onerror = reject;
	});

	// Read the file as an ArrayBuffer
	reader.readAsArrayBuffer(file);

	try {
		// Wait for the FileReader to finish reading the file
		const buffer = await readFile;

		// Convert the ArrayBuffer to a Uint8Array
		const uint8Array = new Uint8Array(buffer);

		// Calculate the SHA-256 hash using Web Crypto API
		const hashBuffer = await crypto.subtle.digest('SHA-256', uint8Array);

		// Convert the hash to a hexadecimal string
		const hashArray = Array.from(new Uint8Array(hashBuffer));
		const hashHex = hashArray.map((byte) => byte.toString(16).padStart(2, '0')).join('');

		return `${hashHex}`;
	} catch (error) {
		console.error('Error calculating SHA-256 hash:', error);
		throw error;
	}
};

export const getImportOrigin = (_chats) => {
	// Check what external service chat imports are from
	if ('mapping' in _chats[0]) {
		return 'openai';
	}
	return 'webui';
};

export const getUserPosition = async (raw = false) => {
	// Get the user's location using the Geolocation API
	const position = await new Promise((resolve, reject) => {
		navigator.geolocation.getCurrentPosition(resolve, reject);
	}).catch((error) => {
		console.error('Error getting user location:', error);
		throw error;
	});

	if (!position) {
		return 'Location not available';
	}

	// Extract the latitude and longitude from the position
	const { latitude, longitude } = position.coords;

	if (raw) {
		return { latitude, longitude };
	} else {
		return `${latitude.toFixed(3)}, ${longitude.toFixed(3)} (lat, long)`;
	}
};

const convertOpenAIMessages = (convo) => {
	// Parse OpenAI chat messages and create chat dictionary for creating new chats
	const mapping = convo['mapping'];
	const messages = [];
	let currentId = '';
	let lastId = null;

	for (const message_id in mapping) {
		const message = mapping[message_id];
		currentId = message_id;
		try {
			if (
				messages.length == 0 &&
				(message['message'] == null ||
					(message['message']['content']['parts']?.[0] == '' &&
						message['message']['content']['text'] == null))
			) {
				// Skip chat messages with no content
				continue;
			} else {
				const new_chat = {
					id: message_id,
					parentId: lastId,
					childrenIds: message['children'] || [],
					role: message['message']?.['author']?.['role'] !== 'user' ? 'assistant' : 'user',
					content:
						message['message']?.['content']?.['parts']?.[0] ||
						message['message']?.['content']?.['text'] ||
						'',
					model: 'gpt-3.5-turbo',
					done: true,
					context: null
				};
				messages.push(new_chat);
				lastId = currentId;
			}
		} catch (error) {
			console.log('Error with', message, '\nError:', error);
		}
	}

	const history: Record<PropertyKey, (typeof messages)[number]> = {};
	messages.forEach((obj) => (history[obj.id] = obj));

	const chat = {
		history: {
			currentId: currentId,
			messages: history // Need to convert this to not a list and instead a json object
		},
		models: ['gpt-3.5-turbo'],
		messages: messages,
		options: {},
		timestamp: convo['create_time'],
		title: convo['title'] ?? 'New Chat'
	};
	return chat;
};

const validateChat = (chat) => {
	// Because ChatGPT sometimes has features we can't use like DALL-E or might have corrupted messages, need to validate
	const messages = chat.messages;

	// Check if messages array is empty
	if (messages.length === 0) {
		return false;
	}

	// Last message's children should be an empty array
	const lastMessage = messages[messages.length - 1];
	if (lastMessage.childrenIds.length !== 0) {
		return false;
	}

	// First message's parent should be null
	const firstMessage = messages[0];
	if (firstMessage.parentId !== null) {
		return false;
	}

	// Every message's content should be a string
	for (const message of messages) {
		if (typeof message.content !== 'string') {
			return false;
		}
	}

	return true;
};

export const convertOpenAIChats = (_chats) => {
	// Create a list of dictionaries with each conversation from import
	const chats = [];
	let failed = 0;
	for (const convo of _chats) {
		const chat = convertOpenAIMessages(convo);

		if (validateChat(chat)) {
			chats.push({
				id: convo['id'],
				user_id: '',
				title: convo['title'],
				chat: chat,
				timestamp: convo['create_time']
			});
		} else {
			failed++;
		}
	}
	console.log(failed, 'Conversations could not be imported');
	return chats;
};

export const isValidHttpUrl = (string: string) => {
	let url;

	try {
		url = new URL(string);
	} catch (_) {
		return false;
	}

	return url.protocol === 'http:' || url.protocol === 'https:';
};

export const removeEmojis = (str: string) => {
	// Regular expression to match emojis
	const emojiRegex = /[\uD800-\uDBFF][\uDC00-\uDFFF]|\uD83C[\uDC00-\uDFFF]|\uD83D[\uDC00-\uDE4F]/g;

	// Replace emojis with an empty string
	return str.replace(emojiRegex, '');
};

export const removeFormattings = (str: string) => {
	return (
		str
			// Block elements (remove completely)
			.replace(/(```[\s\S]*?```)/g, '') // Code blocks
			.replace(/^\|.*\|$/gm, '') // Tables
			// Inline elements (preserve content)
			.replace(/(?:\*\*|__)(.*?)(?:\*\*|__)/g, '$1') // Bold
			.replace(/(?:[*_])(.*?)(?:[*_])/g, '$1') // Italic
			.replace(/~~(.*?)~~/g, '$1') // Strikethrough
			.replace(/`([^`]+)`/g, '$1') // Inline code

			// Links and images
			.replace(/!?\[([^\]]*)\](?:\([^)]+\)|\[[^\]]*\])/g, '$1') // Links & images
			.replace(/^\[[^\]]+\]:\s*.*$/gm, '') // Reference definitions

			// Block formatting
			.replace(/^#{1,6}\s+/gm, '') // Headers
			.replace(/^\s*[-*+]\s+/gm, '') // Lists
			.replace(/^\s*(?:\d+\.)\s+/gm, '') // Numbered lists
			.replace(/^\s*>[> ]*/gm, '') // Blockquotes
			.replace(/^\s*:\s+/gm, '') // Definition lists

			// Cleanup
			.replace(/\[\^[^\]]*\]/g, '') // Footnotes
			.replace(/[-*_~]/g, '') // Remaining markers
			.replace(/\n{2,}/g, '\n')
	); // Multiple newlines
};

export const cleanText = (content: string) => {
	return removeFormattings(removeEmojis(content.trim()));
};

export const removeDetails = (content, types) => {
	for (const type of types) {
		content = content.replace(
			new RegExp(`<details\\s+type="${type}"[^>]*>.*?<\\/details>`, 'gis'),
			''
		);
	}

	return content;
};

export const removeAllDetails = (content) => {
	content = content.replace(/<details[^>]*>.*?<\/details>/gis, '');
	return content;
};

export const processDetails = (content) => {
	content = removeDetails(content, ['reasoning', 'code_interpreter']);

	// This regex matches <details> tags with type="tool_calls" and captures their attributes to convert them to <tool_calls> tags
	const detailsRegex = /<details\s+type="tool_calls"([^>]*)>([\s\S]*?)<\/details>/gis;
	const matches = content.match(detailsRegex);
	if (matches) {
		for (const match of matches) {
			const attributesRegex = /(\w+)="([^"]*)"/g;
			const attributes = {};
			let attributeMatch;
			while ((attributeMatch = attributesRegex.exec(match)) !== null) {
				attributes[attributeMatch[1]] = attributeMatch[2];
			}

			content = content.replace(
				match,
				`<tool_calls name="${attributes.name}" result="${attributes.result}"/>`
			);
		}
	}

	return content;
};

// This regular expression matches code blocks marked by triple backticks
const codeBlockRegex = /```[\s\S]*?```/g;

export const extractSentences = (text: string) => {
	const codeBlocks: string[] = [];
	let index = 0;

	// Temporarily replace code blocks with placeholders and store the blocks separately
	text = text.replace(codeBlockRegex, (match) => {
		const placeholder = `\u0000${index}\u0000`; // Use a unique placeholder
		codeBlocks[index++] = match;
		return placeholder;
	});

	// Split the modified text into sentences based on common punctuation marks, avoiding these blocks
	let sentences = text.split(/(?<=[.!?])\s+/);

	// Restore code blocks and process sentences
	sentences = sentences.map((sentence) => {
		// Check if the sentence includes a placeholder for a code block
		return sentence.replace(/\u0000(\d+)\u0000/g, (_, idx) => codeBlocks[idx]);
	});

	return sentences.map(cleanText).filter(Boolean);
};

export const extractParagraphsForAudio = (text: string) => {
	const codeBlocks: string[] = [];
	let index = 0;

	// Temporarily replace code blocks with placeholders and store the blocks separately
	text = text.replace(codeBlockRegex, (match) => {
		const placeholder = `\u0000${index}\u0000`; // Use a unique placeholder
		codeBlocks[index++] = match;
		return placeholder;
	});

	// Split the modified text into paragraphs based on newlines, avoiding these blocks
	let paragraphs = text.split(/\n+/);

	// Restore code blocks and process paragraphs
	paragraphs = paragraphs.map((paragraph) => {
		// Check if the paragraph includes a placeholder for a code block
		return paragraph.replace(/\u0000(\d+)\u0000/g, (_, idx) => codeBlocks[idx]);
	});

	return paragraphs.map(cleanText).filter(Boolean);
};

export const extractSentencesForAudio = (text: string) => {
	return extractSentences(text).reduce((mergedTexts, currentText) => {
		const lastIndex = mergedTexts.length - 1;
		if (lastIndex >= 0) {
			const previousText = mergedTexts[lastIndex];
			const wordCount = previousText.split(/\s+/).length;
			const charCount = previousText.length;
			if (wordCount < 4 || charCount < 50) {
				mergedTexts[lastIndex] = previousText + ' ' + currentText;
			} else {
				mergedTexts.push(currentText);
			}
		} else {
			mergedTexts.push(currentText);
		}
		return mergedTexts;
	}, [] as string[]);
};

export const getMessageContentParts = (content: string, split_on: string = 'punctuation') => {
	content = removeDetails(content, ['reasoning', 'code_interpreter', 'tool_calls']);
	const messageContentParts: string[] = [];

	switch (split_on) {
		default:
		case TTS_RESPONSE_SPLIT.PUNCTUATION:
			messageContentParts.push(...extractSentencesForAudio(content));
			break;
		case TTS_RESPONSE_SPLIT.PARAGRAPHS:
			messageContentParts.push(...extractParagraphsForAudio(content));
			break;
		case TTS_RESPONSE_SPLIT.NONE:
			messageContentParts.push(cleanText(content));
			break;
	}

	return messageContentParts;
};

export const blobToFile = (blob, fileName) => {
	// Create a new File object from the Blob
	const file = new File([blob], fileName, { type: blob.type });
	return file;
};

export const getPromptVariables = (user_name, user_location) => {
	return {
		'{{USER_NAME}}': user_name,
		'{{USER_LOCATION}}': user_location || 'Unknown',
		'{{CURRENT_DATETIME}}': getCurrentDateTime(),
		'{{CURRENT_DATE}}': getFormattedDate(),
		'{{CURRENT_TIME}}': getFormattedTime(),
		'{{CURRENT_WEEKDAY}}': getWeekday(),
		'{{CURRENT_TIMEZONE}}': getUserTimezone(),
		'{{USER_LANGUAGE}}': localStorage.getItem('locale') || 'en-US'
	};
};

/**
 * @param {string} template - The template string containing placeholders.
 * @returns {string} The template string with the placeholders replaced by the prompt.
 */
export const promptTemplate = (
	template: string,
	user_name?: string,
	user_location?: string
): string => {
	// Get the current date
	const currentDate = new Date();

	// Format the date to YYYY-MM-DD
	const formattedDate =
		currentDate.getFullYear() +
		'-' +
		String(currentDate.getMonth() + 1).padStart(2, '0') +
		'-' +
		String(currentDate.getDate()).padStart(2, '0');

	// Format the time to HH:MM:SS AM/PM
	const currentTime = currentDate.toLocaleTimeString('en-US', {
		hour: 'numeric',
		minute: 'numeric',
		second: 'numeric',
		hour12: true
	});

	// Get the current weekday
	const currentWeekday = getWeekday();

	// Get the user's timezone
	const currentTimezone = getUserTimezone();

	// Get the user's language
	const userLanguage = localStorage.getItem('locale') || 'en-US';

	// Replace {{CURRENT_DATETIME}} in the template with the formatted datetime
	template = template.replace('{{CURRENT_DATETIME}}', `${formattedDate} ${currentTime}`);

	// Replace {{CURRENT_DATE}} in the template with the formatted date
	template = template.replace('{{CURRENT_DATE}}', formattedDate);

	// Replace {{CURRENT_TIME}} in the template with the formatted time
	template = template.replace('{{CURRENT_TIME}}', currentTime);

	// Replace {{CURRENT_WEEKDAY}} in the template with the current weekday
	template = template.replace('{{CURRENT_WEEKDAY}}', currentWeekday);

	// Replace {{CURRENT_TIMEZONE}} in the template with the user's timezone
	template = template.replace('{{CURRENT_TIMEZONE}}', currentTimezone);

	// Replace {{USER_LANGUAGE}} in the template with the user's language
	template = template.replace('{{USER_LANGUAGE}}', userLanguage);

	if (user_name) {
		// Replace {{USER_NAME}} in the template with the user's name
		template = template.replace('{{USER_NAME}}', user_name);
	}

	if (user_location) {
		// Replace {{USER_LOCATION}} in the template with the current location
		template = template.replace('{{USER_LOCATION}}', user_location);
	} else {
		// Replace {{USER_LOCATION}} in the template with 'Unknown' if no location is provided
		template = template.replace('{{USER_LOCATION}}', 'LOCATION_UNKNOWN');
	}

	return template;
};

/**
 * This function is used to replace placeholders in a template string with the provided prompt.
 * The placeholders can be in the following formats:
 * - `{{prompt}}`: This will be replaced with the entire prompt.
 * - `{{prompt:start:<length>}}`: This will be replaced with the first <length> characters of the prompt.
 * - `{{prompt:end:<length>}}`: This will be replaced with the last <length> characters of the prompt.
 * - `{{prompt:middletruncate:<length>}}`: This will be replaced with the prompt truncated to <length> characters, with '...' in the middle.
 *
 * @param {string} template - The template string containing placeholders.
 * @param {string} prompt - The string to replace the placeholders with.
 * @returns {string} The template string with the placeholders replaced by the prompt.
 */
export const titleGenerationTemplate = (template: string, prompt: string): string => {
	template = template.replace(
		/{{prompt}}|{{prompt:start:(\d+)}}|{{prompt:end:(\d+)}}|{{prompt:middletruncate:(\d+)}}/g,
		(match, startLength, endLength, middleLength) => {
			if (match === '{{prompt}}') {
				return prompt;
			} else if (match.startsWith('{{prompt:start:')) {
				return prompt.substring(0, startLength);
			} else if (match.startsWith('{{prompt:end:')) {
				return prompt.slice(-endLength);
			} else if (match.startsWith('{{prompt:middletruncate:')) {
				if (prompt.length <= middleLength) {
					return prompt;
				}
				const start = prompt.slice(0, Math.ceil(middleLength / 2));
				const end = prompt.slice(-Math.floor(middleLength / 2));
				return `${start}...${end}`;
			}
			return '';
		}
	);

	template = promptTemplate(template);

	return template;
};

export const approximateToHumanReadable = (nanoseconds: number) => {
	const seconds = Math.floor((nanoseconds / 1e9) % 60);
	const minutes = Math.floor((nanoseconds / 6e10) % 60);
	const hours = Math.floor((nanoseconds / 3.6e12) % 24);

	const results: string[] = [];

	if (seconds >= 0) {
		results.push(`${seconds}s`);
	}

	if (minutes > 0) {
		results.push(`${minutes}m`);
	}

	if (hours > 0) {
		results.push(`${hours}h`);
	}

	return results.reverse().join(' ');
};

export const getTimeRange = (timestamp) => {
	const now = new Date();
	const date = new Date(timestamp * 1000); // Convert Unix timestamp to milliseconds

	// Calculate the difference in milliseconds
	const diffTime = now.getTime() - date.getTime();
	const diffDays = diffTime / (1000 * 3600 * 24);

	const nowDate = now.getDate();
	const nowMonth = now.getMonth();
	const nowYear = now.getFullYear();

	const dateDate = date.getDate();
	const dateMonth = date.getMonth();
	const dateYear = date.getFullYear();

	if (nowYear === dateYear && nowMonth === dateMonth && nowDate === dateDate) {
		return 'Today';
	} else if (nowYear === dateYear && nowMonth === dateMonth && nowDate - dateDate === 1) {
		return 'Yesterday';
	} else if (diffDays <= 7) {
		return 'Previous 7 days';
	} else if (diffDays <= 30) {
		return 'Previous 30 days';
	} else if (nowYear === dateYear) {
		return date.toLocaleString('default', { month: 'long' });
	} else {
		return date.getFullYear().toString();
	}
};

/**
 * Extract frontmatter as a dictionary from the specified content string.
 * @param content {string} - The content string with potential frontmatter.
 * @returns {Object} - The extracted frontmatter as a dictionary.
 */
export const extractFrontmatter = (content) => {
	const frontmatter = {};
	let frontmatterStarted = false;
	let frontmatterEnded = false;
	const frontmatterPattern = /^\s*([a-z_]+):\s*(.*)\s*$/i;

	// Split content into lines
	const lines = content.split('\n');

	// Check if the content starts with triple quotes
	if (lines[0].trim() !== '"""') {
		return {};
	}

	frontmatterStarted = true;

	for (let i = 1; i < lines.length; i++) {
		const line = lines[i];

		if (line.includes('"""')) {
			if (frontmatterStarted) {
				frontmatterEnded = true;
				break;
			}
		}

		if (frontmatterStarted && !frontmatterEnded) {
			const match = frontmatterPattern.exec(line);
			if (match) {
				const [, key, value] = match;
				frontmatter[key.trim()] = value.trim();
			}
		}
	}

	return frontmatter;
};

// Function to determine the best matching language
export const bestMatchingLanguage = (supportedLanguages, preferredLanguages, defaultLocale) => {
	const languages = supportedLanguages.map((lang) => lang.code);

	const hasRU = preferredLanguages.some((l) => l.startsWith('ru'));
	const hasUK = preferredLanguages.some((l) => l.startsWith('uk'));

	if (hasRU && hasUK && (preferredLanguages[0] === 'ru' || preferredLanguages[0] === 'ru-RU')) {
		return 'uk-UA';
	}

	const match = preferredLanguages
		.map((prefLang) => languages.find((lang) => lang.startsWith(prefLang)))
		.find(Boolean);

	return match || defaultLocale;
};

// Get the date in the format YYYY-MM-DD
export const getFormattedDate = () => {
	const date = new Date();
	const year = date.getFullYear();
	const month = String(date.getMonth() + 1).padStart(2, '0');
	const day = String(date.getDate()).padStart(2, '0');
	return `${year}-${month}-${day}`;
};

// Get the time in the format HH:MM:SS
export const getFormattedTime = () => {
	const date = new Date();
	return date.toTimeString().split(' ')[0];
};

// Get the current date and time in the format YYYY-MM-DD HH:MM:SS
export const getCurrentDateTime = () => {
	return `${getFormattedDate()} ${getFormattedTime()}`;
};

// Get the user's timezone
export const getUserTimezone = () => {
	return Intl.DateTimeFormat().resolvedOptions().timeZone;
};

// Get the weekday
export const getWeekday = () => {
	const date = new Date();
	const weekdays = ['Sunday', 'Monday', 'Tuesday', 'Wednesday', 'Thursday', 'Friday', 'Saturday'];
	return weekdays[date.getDay()];
};

export const createMessagesList = (history, messageId) => {
	if (messageId === null) {
		return [];
	}

	const message = history.messages[messageId];
	if (message?.parentId) {
		return [...createMessagesList(history, message.parentId), message];
	} else {
		return [message];
	}
};

export const formatFileSize = (size) => {
	if (size == null) return 'Unknown size';
	if (typeof size !== 'number' || size < 0) return 'Invalid size';
	if (size === 0) return '0 B';
	const units = ['B', 'KB', 'MB', 'GB', 'TB'];
	let unitIndex = 0;

	while (size >= 1024 && unitIndex < units.length - 1) {
		size /= 1024;
		unitIndex++;
	}
	return `${size.toFixed(1)} ${units[unitIndex]}`;
};

export const getLineCount = (text) => {
	console.log(typeof text);
	return text ? text.split('\n').length : 0;
};

// Helper function to recursively resolve OpenAPI schema into JSON schema format
function resolveSchema(schemaRef, components, resolvedSchemas = new Set()) {
	if (!schemaRef) return {};

	if (schemaRef['$ref']) {
		const refPath = schemaRef['$ref'];
		const schemaName = refPath.split('/').pop();

		if (resolvedSchemas.has(schemaName)) {
			// Avoid infinite recursion on circular references
			return {};
		}
		resolvedSchemas.add(schemaName);
		const referencedSchema = components.schemas[schemaName];
		return resolveSchema(referencedSchema, components, resolvedSchemas);
	}

	if (schemaRef.type) {
		const schemaObj = { type: schemaRef.type };

		if (schemaRef.description) {
			schemaObj.description = schemaRef.description;
		}

		switch (schemaRef.type) {
			case 'object':
				schemaObj.properties = {};
				schemaObj.required = schemaRef.required || [];
				for (const [propName, propSchema] of Object.entries(schemaRef.properties || {})) {
					schemaObj.properties[propName] = resolveSchema(propSchema, components);
				}
				break;

			case 'array':
				schemaObj.items = resolveSchema(schemaRef.items, components);
				break;

			default:
				// for primitive types (string, integer, etc.), just use as is
				break;
		}
		return schemaObj;
	}

	// fallback for schemas without explicit type
	return {};
}

// Main conversion function
export const convertOpenApiToToolPayload = (openApiSpec) => {
	const toolPayload = [];

	for (const [path, methods] of Object.entries(openApiSpec.paths)) {
		for (const [method, operation] of Object.entries(methods)) {
			if (operation?.operationId) {
				const tool = {
					type: 'function',
					name: operation.operationId,
					description: operation.description || operation.summary || 'No description available.',
					parameters: {
						type: 'object',
						properties: {},
						required: []
					}
				};

				// Extract path and query parameters
				if (operation.parameters) {
					operation.parameters.forEach((param) => {
						let description = param.schema.description || param.description || '';
						if (param.schema.enum && Array.isArray(param.schema.enum)) {
							description += `. Possible values: ${param.schema.enum.join(', ')}`;
						}
						tool.parameters.properties[param.name] = {
							type: param.schema.type,
							description: description
						};

						if (param.required) {
							tool.parameters.required.push(param.name);
						}
					});
				}

				// Extract and recursively resolve requestBody if available
				if (operation.requestBody) {
					const content = operation.requestBody.content;
					if (content && content['application/json']) {
						const requestSchema = content['application/json'].schema;
						const resolvedRequestSchema = resolveSchema(requestSchema, openApiSpec.components);

						if (resolvedRequestSchema.properties) {
							tool.parameters.properties = {
								...tool.parameters.properties,
								...resolvedRequestSchema.properties
							};

							if (resolvedRequestSchema.required) {
								tool.parameters.required = [
									...new Set([...tool.parameters.required, ...resolvedRequestSchema.required])
								];
							}
						} else if (resolvedRequestSchema.type === 'array') {
							tool.parameters = resolvedRequestSchema; // special case when root schema is an array
						}
					}
				}

				toolPayload.push(tool);
			}
		}
	}

	return toolPayload;
};

export const slugify = (str: string): string => {
	return (
		str
			// 1. Normalize: separate accented letters into base + combining marks
			.normalize('NFD')
			// 2. Remove all combining marks (the accents)
			.replace(/[\u0300-\u036f]/g, '')
			// 3. Replace any sequence of whitespace with a single hyphen
			.replace(/\s+/g, '-')
			// 4. Remove all characters except alphanumeric characters and hyphens
			.replace(/[^a-zA-Z0-9-]/g, '')
			// 5. Convert to lowercase
			.toLowerCase()
	);
};
=======
import { v4 as uuidv4 } from 'uuid';
import sha256 from 'js-sha256';

import dayjs from 'dayjs';
import relativeTime from 'dayjs/plugin/relativeTime';
import isToday from 'dayjs/plugin/isToday';
import isYesterday from 'dayjs/plugin/isYesterday';
import localizedFormat from 'dayjs/plugin/localizedFormat';

dayjs.extend(relativeTime);
dayjs.extend(isToday);
dayjs.extend(isYesterday);
dayjs.extend(localizedFormat);

import { WEBUI_BASE_URL } from '$lib/constants';
import { TTS_RESPONSE_SPLIT } from '$lib/types';

import { marked } from 'marked';
import markedExtension from '$lib/utils/marked/extension';
import markedKatexExtension from '$lib/utils/marked/katex-extension';
import hljs from 'highlight.js';

//////////////////////////
// Helper functions
//////////////////////////

export const sleep = (ms: number) => new Promise((resolve) => setTimeout(resolve, ms));

function escapeRegExp(string: string): string {
	return string.replace(/[.*+?^${}()|[\]\\]/g, '\\$&');
}

export const replaceTokens = (content, sourceIds, char, user) => {
	const tokens = [
		{ regex: /{{char}}/gi, replacement: char },
		{ regex: /{{user}}/gi, replacement: user },
		{
			regex: /{{VIDEO_FILE_ID_([a-f0-9-]+)}}/gi,
			replacement: (_, fileId) =>
				`<video src="${WEBUI_BASE_URL}/api/v1/files/${fileId}/content" controls></video>`
		},
		{
			regex: /{{HTML_FILE_ID_([a-f0-9-]+)}}/gi,
			replacement: (_, fileId) => `<file type="html" id="${fileId}" />`
		}
	];

	// Replace tokens outside code blocks only
	const processOutsideCodeBlocks = (text, replacementFn) => {
		return text
			.split(/(```[\s\S]*?```|`[\s\S]*?`)/)
			.map((segment) => {
				return segment.startsWith('```') || segment.startsWith('`')
					? segment
					: replacementFn(segment);
			})
			.join('');
	};

	// Apply replacements
	content = processOutsideCodeBlocks(content, (segment) => {
		tokens.forEach(({ regex, replacement }) => {
			if (replacement !== undefined && replacement !== null) {
				segment = segment.replace(regex, replacement);
			}
		});

		if (Array.isArray(sourceIds)) {
			sourceIds.forEach((sourceId, idx) => {
				const regex = new RegExp(`\\[${idx + 1}\\]`, 'g');
				segment = segment.replace(regex, `<source_id data="${idx + 1}" title="${sourceId}" />`);
			});
		}

		return segment;
	});

	return content;
};

export const sanitizeResponseContent = (content: string) => {
	return content
		.replace(/<\|[a-z]*$/, '')
		.replace(/<\|[a-z]+\|$/, '')
		.replace(/<$/, '')
		.replaceAll(/<\|[a-z]+\|>/g, ' ')
		.replaceAll('<', '&lt;')
		.replaceAll('>', '&gt;')
		.trim();
};

export const processResponseContent = (content: string) => {
	return content.trim();
};

export function unescapeHtml(html: string) {
	const doc = new DOMParser().parseFromString(html, 'text/html');
	return doc.documentElement.textContent;
}

export const capitalizeFirstLetter = (string) => {
	return string.charAt(0).toUpperCase() + string.slice(1);
};

export const splitStream = (splitOn) => {
	let buffer = '';
	return new TransformStream({
		transform(chunk, controller) {
			buffer += chunk;
			const parts = buffer.split(splitOn);
			parts.slice(0, -1).forEach((part) => controller.enqueue(part));
			buffer = parts[parts.length - 1];
		},
		flush(controller) {
			if (buffer) controller.enqueue(buffer);
		}
	});
};

export const convertMessagesToHistory = (messages) => {
	const history = {
		messages: {},
		currentId: null
	};

	let parentMessageId = null;
	let messageId = null;

	for (const message of messages) {
		messageId = uuidv4();

		if (parentMessageId !== null) {
			history.messages[parentMessageId].childrenIds = [
				...history.messages[parentMessageId].childrenIds,
				messageId
			];
		}

		history.messages[messageId] = {
			...message,
			id: messageId,
			parentId: parentMessageId,
			childrenIds: []
		};

		parentMessageId = messageId;
	}

	history.currentId = messageId;
	return history;
};

export const getGravatarURL = (email) => {
	// Trim leading and trailing whitespace from
	// an email address and force all characters
	// to lower case
	const address = String(email).trim().toLowerCase();

	// Create a SHA256 hash of the final string
	const hash = sha256(address);

	// Grab the actual image URL
	return `https://www.gravatar.com/avatar/${hash}`;
};

export const canvasPixelTest = () => {
	// Test a 1x1 pixel to potentially identify browser/plugin fingerprint blocking or spoofing
	// Inspiration: https://github.com/kkapsner/CanvasBlocker/blob/master/test/detectionTest.js
	const canvas = document.createElement('canvas');
	const ctx = canvas.getContext('2d');
	canvas.height = 1;
	canvas.width = 1;
	const imageData = new ImageData(canvas.width, canvas.height);
	const pixelValues = imageData.data;

	// Generate RGB test data
	for (let i = 0; i < imageData.data.length; i += 1) {
		if (i % 4 !== 3) {
			pixelValues[i] = Math.floor(256 * Math.random());
		} else {
			pixelValues[i] = 255;
		}
	}

	ctx.putImageData(imageData, 0, 0);
	const p = ctx.getImageData(0, 0, canvas.width, canvas.height).data;

	// Read RGB data and fail if unmatched
	for (let i = 0; i < p.length; i += 1) {
		if (p[i] !== pixelValues[i]) {
			console.log(
				'canvasPixelTest: Wrong canvas pixel RGB value detected:',
				p[i],
				'at:',
				i,
				'expected:',
				pixelValues[i]
			);
			console.log('canvasPixelTest: Canvas blocking or spoofing is likely');
			return false;
		}
	}

	return true;
};

export const compressImage = async (imageUrl, maxWidth, maxHeight) => {
	return new Promise((resolve, reject) => {
		const img = new Image();
		img.onload = () => {
			const canvas = document.createElement('canvas');
			let width = img.width;
			let height = img.height;

			// Maintain aspect ratio while resizing

			if (maxWidth && maxHeight) {
				// Resize with both dimensions defined (preserves aspect ratio)

				if (width <= maxWidth && height <= maxHeight) {
					resolve(imageUrl);
					return;
				}

				if (width / height > maxWidth / maxHeight) {
					height = Math.round((maxWidth * height) / width);
					width = maxWidth;
				} else {
					width = Math.round((maxHeight * width) / height);
					height = maxHeight;
				}
			} else if (maxWidth) {
				// Only maxWidth defined

				if (width <= maxWidth) {
					resolve(imageUrl);
					return;
				}

				height = Math.round((maxWidth * height) / width);
				width = maxWidth;
			} else if (maxHeight) {
				// Only maxHeight defined

				if (height <= maxHeight) {
					resolve(imageUrl);
					return;
				}

				width = Math.round((maxHeight * width) / height);
				height = maxHeight;
			}

			canvas.width = width;
			canvas.height = height;

			const context = canvas.getContext('2d');
			context.drawImage(img, 0, 0, width, height);

			// Get compressed image URL
			const compressedUrl = canvas.toDataURL();
			resolve(compressedUrl);
		};
		img.onerror = (error) => reject(error);
		img.src = imageUrl;
	});
};
export const generateInitialsImage = (name) => {
	const canvas = document.createElement('canvas');
	const ctx = canvas.getContext('2d');
	canvas.width = 100;
	canvas.height = 100;

	if (!canvasPixelTest()) {
		console.log(
			'generateInitialsImage: failed pixel test, fingerprint evasion is likely. Using default image.'
		);
		return '/user.png';
	}

	ctx.fillStyle = '#F39C12';
	ctx.fillRect(0, 0, canvas.width, canvas.height);

	ctx.fillStyle = '#FFFFFF';
	ctx.font = '40px Helvetica';
	ctx.textAlign = 'center';
	ctx.textBaseline = 'middle';

	const sanitizedName = name.trim();
	const initials =
		sanitizedName.length > 0
			? sanitizedName[0] +
				(sanitizedName.split(' ').length > 1
					? sanitizedName[sanitizedName.lastIndexOf(' ') + 1]
					: '')
			: '';

	ctx.fillText(initials.toUpperCase(), canvas.width / 2, canvas.height / 2);

	return canvas.toDataURL();
};

export const formatDate = (inputDate) => {
	const date = dayjs(inputDate);
	const now = dayjs();

	if (date.isToday()) {
		return `Today at ${date.format('LT')}`;
	} else if (date.isYesterday()) {
		return `Yesterday at ${date.format('LT')}`;
	} else {
		return `${date.format('L')} at ${date.format('LT')}`;
	}
};

export const copyToClipboard = async (text, formatted = false) => {
	if (formatted) {
		const options = {
			throwOnError: false,
			highlight: function (code, lang) {
				const language = hljs.getLanguage(lang) ? lang : 'plaintext';
				return hljs.highlight(code, { language }).value;
			}
		};
		marked.use(markedKatexExtension(options));
		marked.use(markedExtension(options));

		const htmlContent = marked.parse(text);

		// Add basic styling to make the content look better when pasted
		const styledHtml = `
			<div>
				<style>
					pre {
						background-color: #f6f8fa;
						border-radius: 6px;
						padding: 16px;
						overflow: auto;
					}
					code {
						font-family: 'SFMono-Regular', Consolas, 'Liberation Mono', Menlo, monospace;
						font-size: 14px;
					}
					.hljs-keyword { color: #d73a49; }
					.hljs-string { color: #032f62; }
					.hljs-comment { color: #6a737d; }
					.hljs-function { color: #6f42c1; }
					.hljs-number { color: #005cc5; }
					.hljs-operator { color: #d73a49; }
					.hljs-class { color: #6f42c1; }
					.hljs-title { color: #6f42c1; }
					.hljs-params { color: #24292e; }
					.hljs-built_in { color: #005cc5; }
					blockquote {
						border-left: 4px solid #dfe2e5;
						padding-left: 16px;
						color: #6a737d;
						margin-left: 0;
						margin-right: 0;
					}
					table {
						border-collapse: collapse;
						width: 100%;
						margin-bottom: 16px;
					}
					table, th, td {
						border: 1px solid #dfe2e5;
					}
					th, td {
						padding: 8px 12px;
					}
					th {
						background-color: #f6f8fa;
					}
				</style>
				${htmlContent}
			</div>
		`;

		// Create a blob with HTML content
		const blob = new Blob([styledHtml], { type: 'text/html' });

		try {
			// Create a ClipboardItem with HTML content
			const data = new ClipboardItem({
				'text/html': blob,
				'text/plain': new Blob([text], { type: 'text/plain' })
			});

			// Write to clipboard
			await navigator.clipboard.write([data]);
			return true;
		} catch (err) {
			console.error('Error copying formatted content:', err);
			// Fallback to plain text
			return await copyToClipboard(text);
		}
	} else {
		let result = false;
		if (!navigator.clipboard) {
			const textArea = document.createElement('textarea');
			textArea.value = text;

			// Avoid scrolling to bottom
			textArea.style.top = '0';
			textArea.style.left = '0';
			textArea.style.position = 'fixed';

			document.body.appendChild(textArea);
			textArea.focus();
			textArea.select();

			try {
				const successful = document.execCommand('copy');
				const msg = successful ? 'successful' : 'unsuccessful';
				console.log('Fallback: Copying text command was ' + msg);
				result = true;
			} catch (err) {
				console.error('Fallback: Oops, unable to copy', err);
			}

			document.body.removeChild(textArea);
			return result;
		}

		result = await navigator.clipboard
			.writeText(text)
			.then(() => {
				console.log('Async: Copying to clipboard was successful!');
				return true;
			})
			.catch((error) => {
				console.error('Async: Could not copy text: ', error);
				return false;
			});

		return result;
	}
};

export const compareVersion = (latest, current) => {
	return current === '0.0.0'
		? false
		: current.localeCompare(latest, undefined, {
				numeric: true,
				sensitivity: 'case',
				caseFirst: 'upper'
			}) < 0;
};

export const extractCurlyBraceWords = (text) => {
	const regex = /\{\{([^}]+)\}\}/g;
	const matches = [];
	let match;

	while ((match = regex.exec(text)) !== null) {
		matches.push({
			word: match[1].trim(),
			startIndex: match.index,
			endIndex: regex.lastIndex - 1
		});
	}

	return matches;
};

export const removeLastWordFromString = (inputString, wordString) => {
	console.log('inputString', inputString);
	// Split the string by newline characters to handle lines separately
	const lines = inputString.split('\n');

	// Take the last line to operate only on it
	const lastLine = lines.pop();

	// Split the last line into an array of words
	const words = lastLine.split(' ');

	// Conditional to check for the last word removal
	if (words.at(-1) === wordString || (wordString === '' && words.at(-1) === '\\#')) {
		words.pop(); // Remove last word if condition is satisfied
	}

	// Join the remaining words back into a string and handle space correctly
	let updatedLastLine = words.join(' ');

	// Add a trailing space to the updated last line if there are still words
	if (updatedLastLine !== '') {
		updatedLastLine += ' ';
	}

	// Combine the lines together again, placing the updated last line back in
	const resultString = [...lines, updatedLastLine].join('\n');

	// Return the final string
	console.log('resultString', resultString);

	return resultString;
};

export const removeFirstHashWord = (inputString) => {
	// Split the string into an array of words
	const words = inputString.split(' ');

	// Find the index of the first word that starts with #
	const index = words.findIndex((word) => word.startsWith('#'));

	// Remove the first word with #
	if (index !== -1) {
		words.splice(index, 1);
	}

	// Join the remaining words back into a string
	const resultString = words.join(' ');

	return resultString;
};

export const transformFileName = (fileName) => {
	// Convert to lowercase
	const lowerCaseFileName = fileName.toLowerCase();

	// Remove special characters using regular expression
	const sanitizedFileName = lowerCaseFileName.replace(/[^\w\s]/g, '');

	// Replace spaces with dashes
	const finalFileName = sanitizedFileName.replace(/\s+/g, '-');

	return finalFileName;
};

export const calculateSHA256 = async (file) => {
	// Create a FileReader to read the file asynchronously
	const reader = new FileReader();

	// Define a promise to handle the file reading
	const readFile = new Promise((resolve, reject) => {
		reader.onload = () => resolve(reader.result);
		reader.onerror = reject;
	});

	// Read the file as an ArrayBuffer
	reader.readAsArrayBuffer(file);

	try {
		// Wait for the FileReader to finish reading the file
		const buffer = await readFile;

		// Convert the ArrayBuffer to a Uint8Array
		const uint8Array = new Uint8Array(buffer);

		// Calculate the SHA-256 hash using Web Crypto API
		const hashBuffer = await crypto.subtle.digest('SHA-256', uint8Array);

		// Convert the hash to a hexadecimal string
		const hashArray = Array.from(new Uint8Array(hashBuffer));
		const hashHex = hashArray.map((byte) => byte.toString(16).padStart(2, '0')).join('');

		return `${hashHex}`;
	} catch (error) {
		console.error('Error calculating SHA-256 hash:', error);
		throw error;
	}
};

export const getImportOrigin = (_chats) => {
	// Check what external service chat imports are from
	if ('mapping' in _chats[0]) {
		return 'openai';
	}
	return 'webui';
};

export const getUserPosition = async (raw = false) => {
	// Get the user's location using the Geolocation API
	const position = await new Promise((resolve, reject) => {
		navigator.geolocation.getCurrentPosition(resolve, reject);
	}).catch((error) => {
		console.error('Error getting user location:', error);
		throw error;
	});

	if (!position) {
		return 'Location not available';
	}

	// Extract the latitude and longitude from the position
	const { latitude, longitude } = position.coords;

	if (raw) {
		return { latitude, longitude };
	} else {
		return `${latitude.toFixed(3)}, ${longitude.toFixed(3)} (lat, long)`;
	}
};

const convertOpenAIMessages = (convo) => {
	// Parse OpenAI chat messages and create chat dictionary for creating new chats
	const mapping = convo['mapping'];
	const messages = [];
	let currentId = '';
	let lastId = null;

	for (const message_id in mapping) {
		const message = mapping[message_id];
		currentId = message_id;
		try {
			if (
				messages.length == 0 &&
				(message['message'] == null ||
					(message['message']['content']['parts']?.[0] == '' &&
						message['message']['content']['text'] == null))
			) {
				// Skip chat messages with no content
				continue;
			} else {
				const new_chat = {
					id: message_id,
					parentId: lastId,
					childrenIds: message['children'] || [],
					role: message['message']?.['author']?.['role'] !== 'user' ? 'assistant' : 'user',
					content:
						message['message']?.['content']?.['parts']?.[0] ||
						message['message']?.['content']?.['text'] ||
						'',
					model: 'gpt-3.5-turbo',
					done: true,
					context: null
				};
				messages.push(new_chat);
				lastId = currentId;
			}
		} catch (error) {
			console.log('Error with', message, '\nError:', error);
		}
	}

	const history: Record<PropertyKey, (typeof messages)[number]> = {};
	messages.forEach((obj) => (history[obj.id] = obj));

	const chat = {
		history: {
			currentId: currentId,
			messages: history // Need to convert this to not a list and instead a json object
		},
		models: ['gpt-3.5-turbo'],
		messages: messages,
		options: {},
		timestamp: convo['create_time'],
		title: convo['title'] ?? 'New Chat'
	};
	return chat;
};

const validateChat = (chat) => {
	// Because ChatGPT sometimes has features we can't use like DALL-E or might have corrupted messages, need to validate
	const messages = chat.messages;

	// Check if messages array is empty
	if (messages.length === 0) {
		return false;
	}

	// Last message's children should be an empty array
	const lastMessage = messages[messages.length - 1];
	if (lastMessage.childrenIds.length !== 0) {
		return false;
	}

	// First message's parent should be null
	const firstMessage = messages[0];
	if (firstMessage.parentId !== null) {
		return false;
	}

	// Every message's content should be a string
	for (const message of messages) {
		if (typeof message.content !== 'string') {
			return false;
		}
	}

	return true;
};

export const convertOpenAIChats = (_chats) => {
	// Create a list of dictionaries with each conversation from import
	const chats = [];
	let failed = 0;
	for (const convo of _chats) {
		const chat = convertOpenAIMessages(convo);

		if (validateChat(chat)) {
			chats.push({
				id: convo['id'],
				user_id: '',
				title: convo['title'],
				chat: chat,
				timestamp: convo['create_time']
			});
		} else {
			failed++;
		}
	}
	console.log(failed, 'Conversations could not be imported');
	return chats;
};

export const isValidHttpUrl = (string: string) => {
	let url;

	try {
		url = new URL(string);
	} catch (_) {
		return false;
	}

	return url.protocol === 'http:' || url.protocol === 'https:';
};

export const removeEmojis = (str: string) => {
	// Regular expression to match emojis
	const emojiRegex = /[\uD800-\uDBFF][\uDC00-\uDFFF]|\uD83C[\uDC00-\uDFFF]|\uD83D[\uDC00-\uDE4F]/g;

	// Replace emojis with an empty string
	return str.replace(emojiRegex, '');
};

export const removeFormattings = (str: string) => {
	return (
		str
			// Block elements (remove completely)
			.replace(/(```[\s\S]*?```)/g, '') // Code blocks
			.replace(/^\|.*\|$/gm, '') // Tables
			// Inline elements (preserve content)
			.replace(/(?:\*\*|__)(.*?)(?:\*\*|__)/g, '$1') // Bold
			.replace(/(?:[*_])(.*?)(?:[*_])/g, '$1') // Italic
			.replace(/~~(.*?)~~/g, '$1') // Strikethrough
			.replace(/`([^`]+)`/g, '$1') // Inline code

			// Links and images
			.replace(/!?\[([^\]]*)\](?:\([^)]+\)|\[[^\]]*\])/g, '$1') // Links & images
			.replace(/^\[[^\]]+\]:\s*.*$/gm, '') // Reference definitions

			// Block formatting
			.replace(/^#{1,6}\s+/gm, '') // Headers
			.replace(/^\s*[-*+]\s+/gm, '') // Lists
			.replace(/^\s*(?:\d+\.)\s+/gm, '') // Numbered lists
			.replace(/^\s*>[> ]*/gm, '') // Blockquotes
			.replace(/^\s*:\s+/gm, '') // Definition lists

			// Cleanup
			.replace(/\[\^[^\]]*\]/g, '') // Footnotes
			.replace(/\n{2,}/g, '\n')
	); // Multiple newlines
};

export const cleanText = (content: string) => {
	return removeFormattings(removeEmojis(content.trim()));
};

export const removeDetails = (content, types) => {
	for (const type of types) {
		content = content.replace(
			new RegExp(`<details\\s+type="${type}"[^>]*>.*?<\\/details>`, 'gis'),
			''
		);
	}

	return content;
};

export const removeAllDetails = (content) => {
	content = content.replace(/<details[^>]*>.*?<\/details>/gis, '');
	return content;
};

export const processDetails = (content) => {
	content = removeDetails(content, ['reasoning', 'code_interpreter']);

	// This regex matches <details> tags with type="tool_calls" and captures their attributes to convert them to <tool_calls> tags
	const detailsRegex = /<details\s+type="tool_calls"([^>]*)>([\s\S]*?)<\/details>/gis;
	const matches = content.match(detailsRegex);
	if (matches) {
		for (const match of matches) {
			const attributesRegex = /(\w+)="([^"]*)"/g;
			const attributes = {};
			let attributeMatch;
			while ((attributeMatch = attributesRegex.exec(match)) !== null) {
				attributes[attributeMatch[1]] = attributeMatch[2];
			}

			content = content.replace(
				match,
				`<tool_calls name="${attributes.name}" result="${attributes.result}"/>`
			);
		}
	}

	return content;
};

// This regular expression matches code blocks marked by triple backticks
const codeBlockRegex = /```[\s\S]*?```/g;

export const extractSentences = (text: string) => {
	const codeBlocks: string[] = [];
	let index = 0;

	// Temporarily replace code blocks with placeholders and store the blocks separately
	text = text.replace(codeBlockRegex, (match) => {
		const placeholder = `\u0000${index}\u0000`; // Use a unique placeholder
		codeBlocks[index++] = match;
		return placeholder;
	});

	// Split the modified text into sentences based on common punctuation marks, avoiding these blocks
	let sentences = text.split(/(?<=[.!?])\s+/);

	// Restore code blocks and process sentences
	sentences = sentences.map((sentence) => {
		// Check if the sentence includes a placeholder for a code block
		return sentence.replace(/\u0000(\d+)\u0000/g, (_, idx) => codeBlocks[idx]);
	});

	return sentences.map(cleanText).filter(Boolean);
};

export const extractParagraphsForAudio = (text: string) => {
	const codeBlocks: string[] = [];
	let index = 0;

	// Temporarily replace code blocks with placeholders and store the blocks separately
	text = text.replace(codeBlockRegex, (match) => {
		const placeholder = `\u0000${index}\u0000`; // Use a unique placeholder
		codeBlocks[index++] = match;
		return placeholder;
	});

	// Split the modified text into paragraphs based on newlines, avoiding these blocks
	let paragraphs = text.split(/\n+/);

	// Restore code blocks and process paragraphs
	paragraphs = paragraphs.map((paragraph) => {
		// Check if the paragraph includes a placeholder for a code block
		return paragraph.replace(/\u0000(\d+)\u0000/g, (_, idx) => codeBlocks[idx]);
	});

	return paragraphs.map(cleanText).filter(Boolean);
};

export const extractSentencesForAudio = (text: string) => {
	return extractSentences(text).reduce((mergedTexts, currentText) => {
		const lastIndex = mergedTexts.length - 1;
		if (lastIndex >= 0) {
			const previousText = mergedTexts[lastIndex];
			const wordCount = previousText.split(/\s+/).length;
			const charCount = previousText.length;
			if (wordCount < 4 || charCount < 50) {
				mergedTexts[lastIndex] = previousText + ' ' + currentText;
			} else {
				mergedTexts.push(currentText);
			}
		} else {
			mergedTexts.push(currentText);
		}
		return mergedTexts;
	}, [] as string[]);
};

export const getMessageContentParts = (content: string, split_on: string = 'punctuation') => {
	content = removeDetails(content, ['reasoning', 'code_interpreter', 'tool_calls']);
	const messageContentParts: string[] = [];

	switch (split_on) {
		default:
		case TTS_RESPONSE_SPLIT.PUNCTUATION:
			messageContentParts.push(...extractSentencesForAudio(content));
			break;
		case TTS_RESPONSE_SPLIT.PARAGRAPHS:
			messageContentParts.push(...extractParagraphsForAudio(content));
			break;
		case TTS_RESPONSE_SPLIT.NONE:
			messageContentParts.push(cleanText(content));
			break;
	}

	return messageContentParts;
};

export const blobToFile = (blob, fileName) => {
	// Create a new File object from the Blob
	const file = new File([blob], fileName, { type: blob.type });
	return file;
};

export const getPromptVariables = (user_name, user_location) => {
	return {
		'{{USER_NAME}}': user_name,
		'{{USER_LOCATION}}': user_location || 'Unknown',
		'{{CURRENT_DATETIME}}': getCurrentDateTime(),
		'{{CURRENT_DATE}}': getFormattedDate(),
		'{{CURRENT_TIME}}': getFormattedTime(),
		'{{CURRENT_WEEKDAY}}': getWeekday(),
		'{{CURRENT_TIMEZONE}}': getUserTimezone(),
		'{{USER_LANGUAGE}}': localStorage.getItem('locale') || 'en-US'
	};
};

/**
 * @param {string} template - The template string containing placeholders.
 * @returns {string} The template string with the placeholders replaced by the prompt.
 */
export const promptTemplate = (
	template: string,
	user_name?: string,
	user_location?: string
): string => {
	// Get the current date
	const currentDate = new Date();

	// Format the date to YYYY-MM-DD
	const formattedDate =
		currentDate.getFullYear() +
		'-' +
		String(currentDate.getMonth() + 1).padStart(2, '0') +
		'-' +
		String(currentDate.getDate()).padStart(2, '0');

	// Format the time to HH:MM:SS AM/PM
	const currentTime = currentDate.toLocaleTimeString('en-US', {
		hour: 'numeric',
		minute: 'numeric',
		second: 'numeric',
		hour12: true
	});

	// Get the current weekday
	const currentWeekday = getWeekday();

	// Get the user's timezone
	const currentTimezone = getUserTimezone();

	// Get the user's language
	const userLanguage = localStorage.getItem('locale') || 'en-US';

	// Replace {{CURRENT_DATETIME}} in the template with the formatted datetime
	template = template.replace('{{CURRENT_DATETIME}}', `${formattedDate} ${currentTime}`);

	// Replace {{CURRENT_DATE}} in the template with the formatted date
	template = template.replace('{{CURRENT_DATE}}', formattedDate);

	// Replace {{CURRENT_TIME}} in the template with the formatted time
	template = template.replace('{{CURRENT_TIME}}', currentTime);

	// Replace {{CURRENT_WEEKDAY}} in the template with the current weekday
	template = template.replace('{{CURRENT_WEEKDAY}}', currentWeekday);

	// Replace {{CURRENT_TIMEZONE}} in the template with the user's timezone
	template = template.replace('{{CURRENT_TIMEZONE}}', currentTimezone);

	// Replace {{USER_LANGUAGE}} in the template with the user's language
	template = template.replace('{{USER_LANGUAGE}}', userLanguage);

	if (user_name) {
		// Replace {{USER_NAME}} in the template with the user's name
		template = template.replace('{{USER_NAME}}', user_name);
	}

	if (user_location) {
		// Replace {{USER_LOCATION}} in the template with the current location
		template = template.replace('{{USER_LOCATION}}', user_location);
	} else {
		// Replace {{USER_LOCATION}} in the template with 'Unknown' if no location is provided
		template = template.replace('{{USER_LOCATION}}', 'LOCATION_UNKNOWN');
	}

	return template;
};

/**
 * This function is used to replace placeholders in a template string with the provided prompt.
 * The placeholders can be in the following formats:
 * - `{{prompt}}`: This will be replaced with the entire prompt.
 * - `{{prompt:start:<length>}}`: This will be replaced with the first <length> characters of the prompt.
 * - `{{prompt:end:<length>}}`: This will be replaced with the last <length> characters of the prompt.
 * - `{{prompt:middletruncate:<length>}}`: This will be replaced with the prompt truncated to <length> characters, with '...' in the middle.
 *
 * @param {string} template - The template string containing placeholders.
 * @param {string} prompt - The string to replace the placeholders with.
 * @returns {string} The template string with the placeholders replaced by the prompt.
 */
export const titleGenerationTemplate = (template: string, prompt: string): string => {
	template = template.replace(
		/{{prompt}}|{{prompt:start:(\d+)}}|{{prompt:end:(\d+)}}|{{prompt:middletruncate:(\d+)}}/g,
		(match, startLength, endLength, middleLength) => {
			if (match === '{{prompt}}') {
				return prompt;
			} else if (match.startsWith('{{prompt:start:')) {
				return prompt.substring(0, startLength);
			} else if (match.startsWith('{{prompt:end:')) {
				return prompt.slice(-endLength);
			} else if (match.startsWith('{{prompt:middletruncate:')) {
				if (prompt.length <= middleLength) {
					return prompt;
				}
				const start = prompt.slice(0, Math.ceil(middleLength / 2));
				const end = prompt.slice(-Math.floor(middleLength / 2));
				return `${start}...${end}`;
			}
			return '';
		}
	);

	template = promptTemplate(template);

	return template;
};

export const approximateToHumanReadable = (nanoseconds: number) => {
	const seconds = Math.floor((nanoseconds / 1e9) % 60);
	const minutes = Math.floor((nanoseconds / 6e10) % 60);
	const hours = Math.floor((nanoseconds / 3.6e12) % 24);

	const results: string[] = [];

	if (seconds >= 0) {
		results.push(`${seconds}s`);
	}

	if (minutes > 0) {
		results.push(`${minutes}m`);
	}

	if (hours > 0) {
		results.push(`${hours}h`);
	}

	return results.reverse().join(' ');
};

export const getTimeRange = (timestamp) => {
	const now = new Date();
	const date = new Date(timestamp * 1000); // Convert Unix timestamp to milliseconds

	// Calculate the difference in milliseconds
	const diffTime = now.getTime() - date.getTime();
	const diffDays = diffTime / (1000 * 3600 * 24);

	const nowDate = now.getDate();
	const nowMonth = now.getMonth();
	const nowYear = now.getFullYear();

	const dateDate = date.getDate();
	const dateMonth = date.getMonth();
	const dateYear = date.getFullYear();

	if (nowYear === dateYear && nowMonth === dateMonth && nowDate === dateDate) {
		return 'Today';
	} else if (nowYear === dateYear && nowMonth === dateMonth && nowDate - dateDate === 1) {
		return 'Yesterday';
	} else if (diffDays <= 7) {
		return 'Previous 7 days';
	} else if (diffDays <= 30) {
		return 'Previous 30 days';
	} else if (nowYear === dateYear) {
		return date.toLocaleString('default', { month: 'long' });
	} else {
		return date.getFullYear().toString();
	}
};

/**
 * Extract frontmatter as a dictionary from the specified content string.
 * @param content {string} - The content string with potential frontmatter.
 * @returns {Object} - The extracted frontmatter as a dictionary.
 */
export const extractFrontmatter = (content) => {
	const frontmatter = {};
	let frontmatterStarted = false;
	let frontmatterEnded = false;
	const frontmatterPattern = /^\s*([a-z_]+):\s*(.*)\s*$/i;

	// Split content into lines
	const lines = content.split('\n');

	// Check if the content starts with triple quotes
	if (lines[0].trim() !== '"""') {
		return {};
	}

	frontmatterStarted = true;

	for (let i = 1; i < lines.length; i++) {
		const line = lines[i];

		if (line.includes('"""')) {
			if (frontmatterStarted) {
				frontmatterEnded = true;
				break;
			}
		}

		if (frontmatterStarted && !frontmatterEnded) {
			const match = frontmatterPattern.exec(line);
			if (match) {
				const [, key, value] = match;
				frontmatter[key.trim()] = value.trim();
			}
		}
	}

	return frontmatter;
};

// Function to determine the best matching language
export const bestMatchingLanguage = (supportedLanguages, preferredLanguages, defaultLocale) => {
	const languages = supportedLanguages.map((lang) => lang.code);

	const match = preferredLanguages
		.map((prefLang) => languages.find((lang) => lang.startsWith(prefLang)))
		.find(Boolean);

	return match || defaultLocale;
};

// Get the date in the format YYYY-MM-DD
export const getFormattedDate = () => {
	const date = new Date();
	const year = date.getFullYear();
	const month = String(date.getMonth() + 1).padStart(2, '0');
	const day = String(date.getDate()).padStart(2, '0');
	return `${year}-${month}-${day}`;
};

// Get the time in the format HH:MM:SS
export const getFormattedTime = () => {
	const date = new Date();
	return date.toTimeString().split(' ')[0];
};

// Get the current date and time in the format YYYY-MM-DD HH:MM:SS
export const getCurrentDateTime = () => {
	return `${getFormattedDate()} ${getFormattedTime()}`;
};

// Get the user's timezone
export const getUserTimezone = () => {
	return Intl.DateTimeFormat().resolvedOptions().timeZone;
};

// Get the weekday
export const getWeekday = () => {
	const date = new Date();
	const weekdays = ['Sunday', 'Monday', 'Tuesday', 'Wednesday', 'Thursday', 'Friday', 'Saturday'];
	return weekdays[date.getDay()];
};

export const createMessagesList = (history, messageId) => {
	if (messageId === null) {
		return [];
	}

	const message = history.messages[messageId];
	if (message?.parentId) {
		return [...createMessagesList(history, message.parentId), message];
	} else {
		return [message];
	}
};

export const formatFileSize = (size) => {
	if (size == null) return 'Unknown size';
	if (typeof size !== 'number' || size < 0) return 'Invalid size';
	if (size === 0) return '0 B';
	const units = ['B', 'KB', 'MB', 'GB', 'TB'];
	let unitIndex = 0;

	while (size >= 1024 && unitIndex < units.length - 1) {
		size /= 1024;
		unitIndex++;
	}
	return `${size.toFixed(1)} ${units[unitIndex]}`;
};

export const getLineCount = (text) => {
	console.log(typeof text);
	return text ? text.split('\n').length : 0;
};

// Helper function to recursively resolve OpenAPI schema into JSON schema format
function resolveSchema(schemaRef, components, resolvedSchemas = new Set()) {
	if (!schemaRef) return {};

	if (schemaRef['$ref']) {
		const refPath = schemaRef['$ref'];
		const schemaName = refPath.split('/').pop();

		if (resolvedSchemas.has(schemaName)) {
			// Avoid infinite recursion on circular references
			return {};
		}
		resolvedSchemas.add(schemaName);
		const referencedSchema = components.schemas[schemaName];
		return resolveSchema(referencedSchema, components, resolvedSchemas);
	}

	if (schemaRef.type) {
		const schemaObj = { type: schemaRef.type };

		if (schemaRef.description) {
			schemaObj.description = schemaRef.description;
		}

		switch (schemaRef.type) {
			case 'object':
				schemaObj.properties = {};
				schemaObj.required = schemaRef.required || [];
				for (const [propName, propSchema] of Object.entries(schemaRef.properties || {})) {
					schemaObj.properties[propName] = resolveSchema(propSchema, components);
				}
				break;

			case 'array':
				schemaObj.items = resolveSchema(schemaRef.items, components);
				break;

			default:
				// for primitive types (string, integer, etc.), just use as is
				break;
		}
		return schemaObj;
	}

	// fallback for schemas without explicit type
	return {};
}

// Main conversion function
export const convertOpenApiToToolPayload = (openApiSpec) => {
	const toolPayload = [];

	for (const [path, methods] of Object.entries(openApiSpec.paths)) {
		for (const [method, operation] of Object.entries(methods)) {
			if (operation?.operationId) {
				const tool = {
					type: 'function',
					name: operation.operationId,
					description: operation.description || operation.summary || 'No description available.',
					parameters: {
						type: 'object',
						properties: {},
						required: []
					}
				};

				// Extract path and query parameters
				if (operation.parameters) {
					operation.parameters.forEach((param) => {
						let description = param.schema.description || param.description || '';
						if (param.schema.enum && Array.isArray(param.schema.enum)) {
							description += `. Possible values: ${param.schema.enum.join(', ')}`;
						}
						tool.parameters.properties[param.name] = {
							type: param.schema.type,
							description: description
						};

						if (param.required) {
							tool.parameters.required.push(param.name);
						}
					});
				}

				// Extract and recursively resolve requestBody if available
				if (operation.requestBody) {
					const content = operation.requestBody.content;
					if (content && content['application/json']) {
						const requestSchema = content['application/json'].schema;
						const resolvedRequestSchema = resolveSchema(requestSchema, openApiSpec.components);

						if (resolvedRequestSchema.properties) {
							tool.parameters.properties = {
								...tool.parameters.properties,
								...resolvedRequestSchema.properties
							};

							if (resolvedRequestSchema.required) {
								tool.parameters.required = [
									...new Set([...tool.parameters.required, ...resolvedRequestSchema.required])
								];
							}
						} else if (resolvedRequestSchema.type === 'array') {
							tool.parameters = resolvedRequestSchema; // special case when root schema is an array
						}
					}
				}

				toolPayload.push(tool);
			}
		}
	}

	return toolPayload;
};

export const slugify = (str: string): string => {
	return (
		str
			// 1. Normalize: separate accented letters into base + combining marks
			.normalize('NFD')
			// 2. Remove all combining marks (the accents)
			.replace(/[\u0300-\u036f]/g, '')
			// 3. Replace any sequence of whitespace with a single hyphen
			.replace(/\s+/g, '-')
			// 4. Remove all characters except alphanumeric characters and hyphens
			.replace(/[^a-zA-Z0-9-]/g, '')
			// 5. Convert to lowercase
			.toLowerCase()
	);
};
>>>>>>> e6afa69f
<|MERGE_RESOLUTION|>--- conflicted
+++ resolved
@@ -1,2651 +1,1327 @@
-<<<<<<< HEAD
-import { v4 as uuidv4 } from 'uuid';
-import sha256 from 'js-sha256';
-
-import dayjs from 'dayjs';
-import relativeTime from 'dayjs/plugin/relativeTime';
-import isToday from 'dayjs/plugin/isToday';
-import isYesterday from 'dayjs/plugin/isYesterday';
-import localizedFormat from 'dayjs/plugin/localizedFormat';
-
-dayjs.extend(relativeTime);
-dayjs.extend(isToday);
-dayjs.extend(isYesterday);
-dayjs.extend(localizedFormat);
-
-import { WEBUI_BASE_URL } from '$lib/constants';
-import { TTS_RESPONSE_SPLIT } from '$lib/types';
-
-import { marked } from 'marked';
-import markedExtension from '$lib/utils/marked/extension';
-import markedKatexExtension from '$lib/utils/marked/katex-extension';
-import hljs from 'highlight.js';
-
-//////////////////////////
-// Helper functions
-//////////////////////////
-
-export const sleep = (ms: number) => new Promise((resolve) => setTimeout(resolve, ms));
-
-function escapeRegExp(string: string): string {
-	return string.replace(/[.*+?^${}()|[\]\\]/g, '\\$&');
-}
-
-export const replaceTokens = (content, sourceIds, char, user) => {
-	const tokens = [
-		{ regex: /{{char}}/gi, replacement: char },
-		{ regex: /{{user}}/gi, replacement: user },
-		{
-			regex: /{{VIDEO_FILE_ID_([a-f0-9-]+)}}/gi,
-			replacement: (_, fileId) =>
-				`<video src="${WEBUI_BASE_URL}/api/v1/files/${fileId}/content" controls></video>`
-		},
-		{
-			regex: /{{HTML_FILE_ID_([a-f0-9-]+)}}/gi,
-			replacement: (_, fileId) => `<file type="html" id="${fileId}" />`
-		}
-	];
-
-	// Replace tokens outside code blocks only
-	const processOutsideCodeBlocks = (text, replacementFn) => {
-		return text
-			.split(/(```[\s\S]*?```|`[\s\S]*?`)/)
-			.map((segment) => {
-				return segment.startsWith('```') || segment.startsWith('`')
-					? segment
-					: replacementFn(segment);
-			})
-			.join('');
-	};
-
-	// Apply replacements
-	content = processOutsideCodeBlocks(content, (segment) => {
-		tokens.forEach(({ regex, replacement }) => {
-			if (replacement !== undefined && replacement !== null) {
-				segment = segment.replace(regex, replacement);
-			}
-		});
-
-		if (Array.isArray(sourceIds)) {
-			sourceIds.forEach((sourceId, idx) => {
-				const regex = new RegExp(`\\[${idx + 1}\\]`, 'g');
-				segment = segment.replace(regex, `<source_id data="${idx + 1}" title="${sourceId}" />`);
-			});
-		}
-
-		return segment;
-	});
-
-	return content;
-};
-
-export const sanitizeResponseContent = (content: string) => {
-	return content
-		.replace(/<\|[a-z]*$/, '')
-		.replace(/<\|[a-z]+\|$/, '')
-		.replace(/<$/, '')
-		.replaceAll(/<\|[a-z]+\|>/g, ' ')
-		.replaceAll('<', '&lt;')
-		.replaceAll('>', '&gt;')
-		.trim();
-};
-
-export const processResponseContent = (content: string) => {
-	return content.trim();
-};
-
-export function unescapeHtml(html: string) {
-	const doc = new DOMParser().parseFromString(html, 'text/html');
-	return doc.documentElement.textContent;
-}
-
-export const capitalizeFirstLetter = (string) => {
-	return string.charAt(0).toUpperCase() + string.slice(1);
-};
-
-export const splitStream = (splitOn) => {
-	let buffer = '';
-	return new TransformStream({
-		transform(chunk, controller) {
-			buffer += chunk;
-			const parts = buffer.split(splitOn);
-			parts.slice(0, -1).forEach((part) => controller.enqueue(part));
-			buffer = parts[parts.length - 1];
-		},
-		flush(controller) {
-			if (buffer) controller.enqueue(buffer);
-		}
-	});
-};
-
-export const convertMessagesToHistory = (messages) => {
-	const history = {
-		messages: {},
-		currentId: null
-	};
-
-	let parentMessageId = null;
-	let messageId = null;
-
-	for (const message of messages) {
-		messageId = uuidv4();
-
-		if (parentMessageId !== null) {
-			history.messages[parentMessageId].childrenIds = [
-				...history.messages[parentMessageId].childrenIds,
-				messageId
-			];
-		}
-
-		history.messages[messageId] = {
-			...message,
-			id: messageId,
-			parentId: parentMessageId,
-			childrenIds: []
-		};
-
-		parentMessageId = messageId;
-	}
-
-	history.currentId = messageId;
-	return history;
-};
-
-export const getGravatarURL = (email) => {
-	// Trim leading and trailing whitespace from
-	// an email address and force all characters
-	// to lower case
-	const address = String(email).trim().toLowerCase();
-
-	// Create a SHA256 hash of the final string
-	const hash = sha256(address);
-
-	// Grab the actual image URL
-	return `https://www.gravatar.com/avatar/${hash}`;
-};
-
-export const canvasPixelTest = () => {
-	// Test a 1x1 pixel to potentially identify browser/plugin fingerprint blocking or spoofing
-	// Inspiration: https://github.com/kkapsner/CanvasBlocker/blob/master/test/detectionTest.js
-	const canvas = document.createElement('canvas');
-	const ctx = canvas.getContext('2d');
-	canvas.height = 1;
-	canvas.width = 1;
-	const imageData = new ImageData(canvas.width, canvas.height);
-	const pixelValues = imageData.data;
-
-	// Generate RGB test data
-	for (let i = 0; i < imageData.data.length; i += 1) {
-		if (i % 4 !== 3) {
-			pixelValues[i] = Math.floor(256 * Math.random());
-		} else {
-			pixelValues[i] = 255;
-		}
-	}
-
-	ctx.putImageData(imageData, 0, 0);
-	const p = ctx.getImageData(0, 0, canvas.width, canvas.height).data;
-
-	// Read RGB data and fail if unmatched
-	for (let i = 0; i < p.length; i += 1) {
-		if (p[i] !== pixelValues[i]) {
-			console.log(
-				'canvasPixelTest: Wrong canvas pixel RGB value detected:',
-				p[i],
-				'at:',
-				i,
-				'expected:',
-				pixelValues[i]
-			);
-			console.log('canvasPixelTest: Canvas blocking or spoofing is likely');
-			return false;
-		}
-	}
-
-	return true;
-};
-
-export const compressImage = async (imageUrl, maxWidth, maxHeight) => {
-	return new Promise((resolve, reject) => {
-		const img = new Image();
-		img.onload = () => {
-			const canvas = document.createElement('canvas');
-			let width = img.width;
-			let height = img.height;
-
-			// Maintain aspect ratio while resizing
-
-			if (maxWidth && maxHeight) {
-				// Resize with both dimensions defined (preserves aspect ratio)
-
-				if (width <= maxWidth && height <= maxHeight) {
-					resolve(imageUrl);
-					return;
-				}
-
-				if (width / height > maxWidth / maxHeight) {
-					height = Math.round((maxWidth * height) / width);
-					width = maxWidth;
-				} else {
-					width = Math.round((maxHeight * width) / height);
-					height = maxHeight;
-				}
-			} else if (maxWidth) {
-				// Only maxWidth defined
-
-				if (width <= maxWidth) {
-					resolve(imageUrl);
-					return;
-				}
-
-				height = Math.round((maxWidth * height) / width);
-				width = maxWidth;
-			} else if (maxHeight) {
-				// Only maxHeight defined
-
-				if (height <= maxHeight) {
-					resolve(imageUrl);
-					return;
-				}
-
-				width = Math.round((maxHeight * width) / height);
-				height = maxHeight;
-			}
-
-			canvas.width = width;
-			canvas.height = height;
-
-			const context = canvas.getContext('2d');
-			context.drawImage(img, 0, 0, width, height);
-
-			// Get compressed image URL
-			const compressedUrl = canvas.toDataURL();
-			resolve(compressedUrl);
-		};
-		img.onerror = (error) => reject(error);
-		img.src = imageUrl;
-	});
-};
-export const generateInitialsImage = (name) => {
-	const canvas = document.createElement('canvas');
-	const ctx = canvas.getContext('2d');
-	canvas.width = 100;
-	canvas.height = 100;
-
-	if (!canvasPixelTest()) {
-		console.log(
-			'generateInitialsImage: failed pixel test, fingerprint evasion is likely. Using default image.'
-		);
-		return '/user.png';
-	}
-
-	ctx.fillStyle = '#F39C12';
-	ctx.fillRect(0, 0, canvas.width, canvas.height);
-
-	ctx.fillStyle = '#FFFFFF';
-	ctx.font = '40px Helvetica';
-	ctx.textAlign = 'center';
-	ctx.textBaseline = 'middle';
-
-	const sanitizedName = name.trim();
-	const initials =
-		sanitizedName.length > 0
-			? sanitizedName[0] +
-				(sanitizedName.split(' ').length > 1
-					? sanitizedName[sanitizedName.lastIndexOf(' ') + 1]
-					: '')
-			: '';
-
-	ctx.fillText(initials.toUpperCase(), canvas.width / 2, canvas.height / 2);
-
-	return canvas.toDataURL();
-};
-
-export const formatDate = (inputDate) => {
-	const date = dayjs(inputDate);
-	const now = dayjs();
-
-	if (date.isToday()) {
-		return `Today at ${date.format('LT')}`;
-	} else if (date.isYesterday()) {
-		return `Yesterday at ${date.format('LT')}`;
-	} else {
-		return `${date.format('L')} at ${date.format('LT')}`;
-	}
-};
-
-export const copyToClipboard = async (text, formatted = false) => {
-	if (formatted) {
-		const options = {
-			throwOnError: false,
-			highlight: function (code, lang) {
-				const language = hljs.getLanguage(lang) ? lang : 'plaintext';
-				return hljs.highlight(code, { language }).value;
-			}
-		};
-		marked.use(markedKatexExtension(options));
-		marked.use(markedExtension(options));
-
-		const htmlContent = marked.parse(text);
-
-		// Add basic styling to make the content look better when pasted
-		const styledHtml = `
-			<div>
-				<style>
-					pre {
-						background-color: #f6f8fa;
-						border-radius: 6px;
-						padding: 16px;
-						overflow: auto;
-					}
-					code {
-						font-family: 'SFMono-Regular', Consolas, 'Liberation Mono', Menlo, monospace;
-						font-size: 14px;
-					}
-					.hljs-keyword { color: #d73a49; }
-					.hljs-string { color: #032f62; }
-					.hljs-comment { color: #6a737d; }
-					.hljs-function { color: #6f42c1; }
-					.hljs-number { color: #005cc5; }
-					.hljs-operator { color: #d73a49; }
-					.hljs-class { color: #6f42c1; }
-					.hljs-title { color: #6f42c1; }
-					.hljs-params { color: #24292e; }
-					.hljs-built_in { color: #005cc5; }
-					blockquote {
-						border-left: 4px solid #dfe2e5;
-						padding-left: 16px;
-						color: #6a737d;
-						margin-left: 0;
-						margin-right: 0;
-					}
-					table {
-						border-collapse: collapse;
-						width: 100%;
-						margin-bottom: 16px;
-					}
-					table, th, td {
-						border: 1px solid #dfe2e5;
-					}
-					th, td {
-						padding: 8px 12px;
-					}
-					th {
-						background-color: #f6f8fa;
-					}
-				</style>
-				${htmlContent}
-			</div>
-		`;
-
-		// Create a blob with HTML content
-		const blob = new Blob([styledHtml], { type: 'text/html' });
-
-		try {
-			// Create a ClipboardItem with HTML content
-			const data = new ClipboardItem({
-				'text/html': blob,
-				'text/plain': new Blob([text], { type: 'text/plain' })
-			});
-
-			// Write to clipboard
-			await navigator.clipboard.write([data]);
-			return true;
-		} catch (err) {
-			console.error('Error copying formatted content:', err);
-			// Fallback to plain text
-			return await copyToClipboard(text);
-		}
-	} else {
-		let result = false;
-		if (!navigator.clipboard) {
-			const textArea = document.createElement('textarea');
-			textArea.value = text;
-
-			// Avoid scrolling to bottom
-			textArea.style.top = '0';
-			textArea.style.left = '0';
-			textArea.style.position = 'fixed';
-
-			document.body.appendChild(textArea);
-			textArea.focus();
-			textArea.select();
-
-			try {
-				const successful = document.execCommand('copy');
-				const msg = successful ? 'successful' : 'unsuccessful';
-				console.log('Fallback: Copying text command was ' + msg);
-				result = true;
-			} catch (err) {
-				console.error('Fallback: Oops, unable to copy', err);
-			}
-
-			document.body.removeChild(textArea);
-			return result;
-		}
-
-		result = await navigator.clipboard
-			.writeText(text)
-			.then(() => {
-				console.log('Async: Copying to clipboard was successful!');
-				return true;
-			})
-			.catch((error) => {
-				console.error('Async: Could not copy text: ', error);
-				return false;
-			});
-
-		return result;
-	}
-};
-
-export const compareVersion = (latest, current) => {
-	return current === '0.0.0'
-		? false
-		: current.localeCompare(latest, undefined, {
-				numeric: true,
-				sensitivity: 'case',
-				caseFirst: 'upper'
-			}) < 0;
-};
-
-export const extractCurlyBraceWords = (text) => {
-	const regex = /\{\{([^}]+)\}\}/g;
-	const matches = [];
-	let match;
-
-	while ((match = regex.exec(text)) !== null) {
-		matches.push({
-			word: match[1].trim(),
-			startIndex: match.index,
-			endIndex: regex.lastIndex - 1
-		});
-	}
-
-	return matches;
-};
-
-export const removeLastWordFromString = (inputString, wordString) => {
-	console.log('inputString', inputString);
-	// Split the string by newline characters to handle lines separately
-	const lines = inputString.split('\n');
-
-	// Take the last line to operate only on it
-	const lastLine = lines.pop();
-
-	// Split the last line into an array of words
-	const words = lastLine.split(' ');
-
-	// Conditional to check for the last word removal
-	if (words.at(-1) === wordString || (wordString === '' && words.at(-1) === '\\#')) {
-		words.pop(); // Remove last word if condition is satisfied
-	}
-
-	// Join the remaining words back into a string and handle space correctly
-	let updatedLastLine = words.join(' ');
-
-	// Add a trailing space to the updated last line if there are still words
-	if (updatedLastLine !== '') {
-		updatedLastLine += ' ';
-	}
-
-	// Combine the lines together again, placing the updated last line back in
-	const resultString = [...lines, updatedLastLine].join('\n');
-
-	// Return the final string
-	console.log('resultString', resultString);
-
-	return resultString;
-};
-
-export const removeFirstHashWord = (inputString) => {
-	// Split the string into an array of words
-	const words = inputString.split(' ');
-
-	// Find the index of the first word that starts with #
-	const index = words.findIndex((word) => word.startsWith('#'));
-
-	// Remove the first word with #
-	if (index !== -1) {
-		words.splice(index, 1);
-	}
-
-	// Join the remaining words back into a string
-	const resultString = words.join(' ');
-
-	return resultString;
-};
-
-export const transformFileName = (fileName) => {
-	// Convert to lowercase
-	const lowerCaseFileName = fileName.toLowerCase();
-
-	// Remove special characters using regular expression
-	const sanitizedFileName = lowerCaseFileName.replace(/[^\w\s]/g, '');
-
-	// Replace spaces with dashes
-	const finalFileName = sanitizedFileName.replace(/\s+/g, '-');
-
-	return finalFileName;
-};
-
-export const calculateSHA256 = async (file) => {
-	// Create a FileReader to read the file asynchronously
-	const reader = new FileReader();
-
-	// Define a promise to handle the file reading
-	const readFile = new Promise((resolve, reject) => {
-		reader.onload = () => resolve(reader.result);
-		reader.onerror = reject;
-	});
-
-	// Read the file as an ArrayBuffer
-	reader.readAsArrayBuffer(file);
-
-	try {
-		// Wait for the FileReader to finish reading the file
-		const buffer = await readFile;
-
-		// Convert the ArrayBuffer to a Uint8Array
-		const uint8Array = new Uint8Array(buffer);
-
-		// Calculate the SHA-256 hash using Web Crypto API
-		const hashBuffer = await crypto.subtle.digest('SHA-256', uint8Array);
-
-		// Convert the hash to a hexadecimal string
-		const hashArray = Array.from(new Uint8Array(hashBuffer));
-		const hashHex = hashArray.map((byte) => byte.toString(16).padStart(2, '0')).join('');
-
-		return `${hashHex}`;
-	} catch (error) {
-		console.error('Error calculating SHA-256 hash:', error);
-		throw error;
-	}
-};
-
-export const getImportOrigin = (_chats) => {
-	// Check what external service chat imports are from
-	if ('mapping' in _chats[0]) {
-		return 'openai';
-	}
-	return 'webui';
-};
-
-export const getUserPosition = async (raw = false) => {
-	// Get the user's location using the Geolocation API
-	const position = await new Promise((resolve, reject) => {
-		navigator.geolocation.getCurrentPosition(resolve, reject);
-	}).catch((error) => {
-		console.error('Error getting user location:', error);
-		throw error;
-	});
-
-	if (!position) {
-		return 'Location not available';
-	}
-
-	// Extract the latitude and longitude from the position
-	const { latitude, longitude } = position.coords;
-
-	if (raw) {
-		return { latitude, longitude };
-	} else {
-		return `${latitude.toFixed(3)}, ${longitude.toFixed(3)} (lat, long)`;
-	}
-};
-
-const convertOpenAIMessages = (convo) => {
-	// Parse OpenAI chat messages and create chat dictionary for creating new chats
-	const mapping = convo['mapping'];
-	const messages = [];
-	let currentId = '';
-	let lastId = null;
-
-	for (const message_id in mapping) {
-		const message = mapping[message_id];
-		currentId = message_id;
-		try {
-			if (
-				messages.length == 0 &&
-				(message['message'] == null ||
-					(message['message']['content']['parts']?.[0] == '' &&
-						message['message']['content']['text'] == null))
-			) {
-				// Skip chat messages with no content
-				continue;
-			} else {
-				const new_chat = {
-					id: message_id,
-					parentId: lastId,
-					childrenIds: message['children'] || [],
-					role: message['message']?.['author']?.['role'] !== 'user' ? 'assistant' : 'user',
-					content:
-						message['message']?.['content']?.['parts']?.[0] ||
-						message['message']?.['content']?.['text'] ||
-						'',
-					model: 'gpt-3.5-turbo',
-					done: true,
-					context: null
-				};
-				messages.push(new_chat);
-				lastId = currentId;
-			}
-		} catch (error) {
-			console.log('Error with', message, '\nError:', error);
-		}
-	}
-
-	const history: Record<PropertyKey, (typeof messages)[number]> = {};
-	messages.forEach((obj) => (history[obj.id] = obj));
-
-	const chat = {
-		history: {
-			currentId: currentId,
-			messages: history // Need to convert this to not a list and instead a json object
-		},
-		models: ['gpt-3.5-turbo'],
-		messages: messages,
-		options: {},
-		timestamp: convo['create_time'],
-		title: convo['title'] ?? 'New Chat'
-	};
-	return chat;
-};
-
-const validateChat = (chat) => {
-	// Because ChatGPT sometimes has features we can't use like DALL-E or might have corrupted messages, need to validate
-	const messages = chat.messages;
-
-	// Check if messages array is empty
-	if (messages.length === 0) {
-		return false;
-	}
-
-	// Last message's children should be an empty array
-	const lastMessage = messages[messages.length - 1];
-	if (lastMessage.childrenIds.length !== 0) {
-		return false;
-	}
-
-	// First message's parent should be null
-	const firstMessage = messages[0];
-	if (firstMessage.parentId !== null) {
-		return false;
-	}
-
-	// Every message's content should be a string
-	for (const message of messages) {
-		if (typeof message.content !== 'string') {
-			return false;
-		}
-	}
-
-	return true;
-};
-
-export const convertOpenAIChats = (_chats) => {
-	// Create a list of dictionaries with each conversation from import
-	const chats = [];
-	let failed = 0;
-	for (const convo of _chats) {
-		const chat = convertOpenAIMessages(convo);
-
-		if (validateChat(chat)) {
-			chats.push({
-				id: convo['id'],
-				user_id: '',
-				title: convo['title'],
-				chat: chat,
-				timestamp: convo['create_time']
-			});
-		} else {
-			failed++;
-		}
-	}
-	console.log(failed, 'Conversations could not be imported');
-	return chats;
-};
-
-export const isValidHttpUrl = (string: string) => {
-	let url;
-
-	try {
-		url = new URL(string);
-	} catch (_) {
-		return false;
-	}
-
-	return url.protocol === 'http:' || url.protocol === 'https:';
-};
-
-export const removeEmojis = (str: string) => {
-	// Regular expression to match emojis
-	const emojiRegex = /[\uD800-\uDBFF][\uDC00-\uDFFF]|\uD83C[\uDC00-\uDFFF]|\uD83D[\uDC00-\uDE4F]/g;
-
-	// Replace emojis with an empty string
-	return str.replace(emojiRegex, '');
-};
-
-export const removeFormattings = (str: string) => {
-	return (
-		str
-			// Block elements (remove completely)
-			.replace(/(```[\s\S]*?```)/g, '') // Code blocks
-			.replace(/^\|.*\|$/gm, '') // Tables
-			// Inline elements (preserve content)
-			.replace(/(?:\*\*|__)(.*?)(?:\*\*|__)/g, '$1') // Bold
-			.replace(/(?:[*_])(.*?)(?:[*_])/g, '$1') // Italic
-			.replace(/~~(.*?)~~/g, '$1') // Strikethrough
-			.replace(/`([^`]+)`/g, '$1') // Inline code
-
-			// Links and images
-			.replace(/!?\[([^\]]*)\](?:\([^)]+\)|\[[^\]]*\])/g, '$1') // Links & images
-			.replace(/^\[[^\]]+\]:\s*.*$/gm, '') // Reference definitions
-
-			// Block formatting
-			.replace(/^#{1,6}\s+/gm, '') // Headers
-			.replace(/^\s*[-*+]\s+/gm, '') // Lists
-			.replace(/^\s*(?:\d+\.)\s+/gm, '') // Numbered lists
-			.replace(/^\s*>[> ]*/gm, '') // Blockquotes
-			.replace(/^\s*:\s+/gm, '') // Definition lists
-
-			// Cleanup
-			.replace(/\[\^[^\]]*\]/g, '') // Footnotes
-			.replace(/[-*_~]/g, '') // Remaining markers
-			.replace(/\n{2,}/g, '\n')
-	); // Multiple newlines
-};
-
-export const cleanText = (content: string) => {
-	return removeFormattings(removeEmojis(content.trim()));
-};
-
-export const removeDetails = (content, types) => {
-	for (const type of types) {
-		content = content.replace(
-			new RegExp(`<details\\s+type="${type}"[^>]*>.*?<\\/details>`, 'gis'),
-			''
-		);
-	}
-
-	return content;
-};
-
-export const removeAllDetails = (content) => {
-	content = content.replace(/<details[^>]*>.*?<\/details>/gis, '');
-	return content;
-};
-
-export const processDetails = (content) => {
-	content = removeDetails(content, ['reasoning', 'code_interpreter']);
-
-	// This regex matches <details> tags with type="tool_calls" and captures their attributes to convert them to <tool_calls> tags
-	const detailsRegex = /<details\s+type="tool_calls"([^>]*)>([\s\S]*?)<\/details>/gis;
-	const matches = content.match(detailsRegex);
-	if (matches) {
-		for (const match of matches) {
-			const attributesRegex = /(\w+)="([^"]*)"/g;
-			const attributes = {};
-			let attributeMatch;
-			while ((attributeMatch = attributesRegex.exec(match)) !== null) {
-				attributes[attributeMatch[1]] = attributeMatch[2];
-			}
-
-			content = content.replace(
-				match,
-				`<tool_calls name="${attributes.name}" result="${attributes.result}"/>`
-			);
-		}
-	}
-
-	return content;
-};
-
-// This regular expression matches code blocks marked by triple backticks
-const codeBlockRegex = /```[\s\S]*?```/g;
-
-export const extractSentences = (text: string) => {
-	const codeBlocks: string[] = [];
-	let index = 0;
-
-	// Temporarily replace code blocks with placeholders and store the blocks separately
-	text = text.replace(codeBlockRegex, (match) => {
-		const placeholder = `\u0000${index}\u0000`; // Use a unique placeholder
-		codeBlocks[index++] = match;
-		return placeholder;
-	});
-
-	// Split the modified text into sentences based on common punctuation marks, avoiding these blocks
-	let sentences = text.split(/(?<=[.!?])\s+/);
-
-	// Restore code blocks and process sentences
-	sentences = sentences.map((sentence) => {
-		// Check if the sentence includes a placeholder for a code block
-		return sentence.replace(/\u0000(\d+)\u0000/g, (_, idx) => codeBlocks[idx]);
-	});
-
-	return sentences.map(cleanText).filter(Boolean);
-};
-
-export const extractParagraphsForAudio = (text: string) => {
-	const codeBlocks: string[] = [];
-	let index = 0;
-
-	// Temporarily replace code blocks with placeholders and store the blocks separately
-	text = text.replace(codeBlockRegex, (match) => {
-		const placeholder = `\u0000${index}\u0000`; // Use a unique placeholder
-		codeBlocks[index++] = match;
-		return placeholder;
-	});
-
-	// Split the modified text into paragraphs based on newlines, avoiding these blocks
-	let paragraphs = text.split(/\n+/);
-
-	// Restore code blocks and process paragraphs
-	paragraphs = paragraphs.map((paragraph) => {
-		// Check if the paragraph includes a placeholder for a code block
-		return paragraph.replace(/\u0000(\d+)\u0000/g, (_, idx) => codeBlocks[idx]);
-	});
-
-	return paragraphs.map(cleanText).filter(Boolean);
-};
-
-export const extractSentencesForAudio = (text: string) => {
-	return extractSentences(text).reduce((mergedTexts, currentText) => {
-		const lastIndex = mergedTexts.length - 1;
-		if (lastIndex >= 0) {
-			const previousText = mergedTexts[lastIndex];
-			const wordCount = previousText.split(/\s+/).length;
-			const charCount = previousText.length;
-			if (wordCount < 4 || charCount < 50) {
-				mergedTexts[lastIndex] = previousText + ' ' + currentText;
-			} else {
-				mergedTexts.push(currentText);
-			}
-		} else {
-			mergedTexts.push(currentText);
-		}
-		return mergedTexts;
-	}, [] as string[]);
-};
-
-export const getMessageContentParts = (content: string, split_on: string = 'punctuation') => {
-	content = removeDetails(content, ['reasoning', 'code_interpreter', 'tool_calls']);
-	const messageContentParts: string[] = [];
-
-	switch (split_on) {
-		default:
-		case TTS_RESPONSE_SPLIT.PUNCTUATION:
-			messageContentParts.push(...extractSentencesForAudio(content));
-			break;
-		case TTS_RESPONSE_SPLIT.PARAGRAPHS:
-			messageContentParts.push(...extractParagraphsForAudio(content));
-			break;
-		case TTS_RESPONSE_SPLIT.NONE:
-			messageContentParts.push(cleanText(content));
-			break;
-	}
-
-	return messageContentParts;
-};
-
-export const blobToFile = (blob, fileName) => {
-	// Create a new File object from the Blob
-	const file = new File([blob], fileName, { type: blob.type });
-	return file;
-};
-
-export const getPromptVariables = (user_name, user_location) => {
-	return {
-		'{{USER_NAME}}': user_name,
-		'{{USER_LOCATION}}': user_location || 'Unknown',
-		'{{CURRENT_DATETIME}}': getCurrentDateTime(),
-		'{{CURRENT_DATE}}': getFormattedDate(),
-		'{{CURRENT_TIME}}': getFormattedTime(),
-		'{{CURRENT_WEEKDAY}}': getWeekday(),
-		'{{CURRENT_TIMEZONE}}': getUserTimezone(),
-		'{{USER_LANGUAGE}}': localStorage.getItem('locale') || 'en-US'
-	};
-};
-
-/**
- * @param {string} template - The template string containing placeholders.
- * @returns {string} The template string with the placeholders replaced by the prompt.
- */
-export const promptTemplate = (
-	template: string,
-	user_name?: string,
-	user_location?: string
-): string => {
-	// Get the current date
-	const currentDate = new Date();
-
-	// Format the date to YYYY-MM-DD
-	const formattedDate =
-		currentDate.getFullYear() +
-		'-' +
-		String(currentDate.getMonth() + 1).padStart(2, '0') +
-		'-' +
-		String(currentDate.getDate()).padStart(2, '0');
-
-	// Format the time to HH:MM:SS AM/PM
-	const currentTime = currentDate.toLocaleTimeString('en-US', {
-		hour: 'numeric',
-		minute: 'numeric',
-		second: 'numeric',
-		hour12: true
-	});
-
-	// Get the current weekday
-	const currentWeekday = getWeekday();
-
-	// Get the user's timezone
-	const currentTimezone = getUserTimezone();
-
-	// Get the user's language
-	const userLanguage = localStorage.getItem('locale') || 'en-US';
-
-	// Replace {{CURRENT_DATETIME}} in the template with the formatted datetime
-	template = template.replace('{{CURRENT_DATETIME}}', `${formattedDate} ${currentTime}`);
-
-	// Replace {{CURRENT_DATE}} in the template with the formatted date
-	template = template.replace('{{CURRENT_DATE}}', formattedDate);
-
-	// Replace {{CURRENT_TIME}} in the template with the formatted time
-	template = template.replace('{{CURRENT_TIME}}', currentTime);
-
-	// Replace {{CURRENT_WEEKDAY}} in the template with the current weekday
-	template = template.replace('{{CURRENT_WEEKDAY}}', currentWeekday);
-
-	// Replace {{CURRENT_TIMEZONE}} in the template with the user's timezone
-	template = template.replace('{{CURRENT_TIMEZONE}}', currentTimezone);
-
-	// Replace {{USER_LANGUAGE}} in the template with the user's language
-	template = template.replace('{{USER_LANGUAGE}}', userLanguage);
-
-	if (user_name) {
-		// Replace {{USER_NAME}} in the template with the user's name
-		template = template.replace('{{USER_NAME}}', user_name);
-	}
-
-	if (user_location) {
-		// Replace {{USER_LOCATION}} in the template with the current location
-		template = template.replace('{{USER_LOCATION}}', user_location);
-	} else {
-		// Replace {{USER_LOCATION}} in the template with 'Unknown' if no location is provided
-		template = template.replace('{{USER_LOCATION}}', 'LOCATION_UNKNOWN');
-	}
-
-	return template;
-};
-
-/**
- * This function is used to replace placeholders in a template string with the provided prompt.
- * The placeholders can be in the following formats:
- * - `{{prompt}}`: This will be replaced with the entire prompt.
- * - `{{prompt:start:<length>}}`: This will be replaced with the first <length> characters of the prompt.
- * - `{{prompt:end:<length>}}`: This will be replaced with the last <length> characters of the prompt.
- * - `{{prompt:middletruncate:<length>}}`: This will be replaced with the prompt truncated to <length> characters, with '...' in the middle.
- *
- * @param {string} template - The template string containing placeholders.
- * @param {string} prompt - The string to replace the placeholders with.
- * @returns {string} The template string with the placeholders replaced by the prompt.
- */
-export const titleGenerationTemplate = (template: string, prompt: string): string => {
-	template = template.replace(
-		/{{prompt}}|{{prompt:start:(\d+)}}|{{prompt:end:(\d+)}}|{{prompt:middletruncate:(\d+)}}/g,
-		(match, startLength, endLength, middleLength) => {
-			if (match === '{{prompt}}') {
-				return prompt;
-			} else if (match.startsWith('{{prompt:start:')) {
-				return prompt.substring(0, startLength);
-			} else if (match.startsWith('{{prompt:end:')) {
-				return prompt.slice(-endLength);
-			} else if (match.startsWith('{{prompt:middletruncate:')) {
-				if (prompt.length <= middleLength) {
-					return prompt;
-				}
-				const start = prompt.slice(0, Math.ceil(middleLength / 2));
-				const end = prompt.slice(-Math.floor(middleLength / 2));
-				return `${start}...${end}`;
-			}
-			return '';
-		}
-	);
-
-	template = promptTemplate(template);
-
-	return template;
-};
-
-export const approximateToHumanReadable = (nanoseconds: number) => {
-	const seconds = Math.floor((nanoseconds / 1e9) % 60);
-	const minutes = Math.floor((nanoseconds / 6e10) % 60);
-	const hours = Math.floor((nanoseconds / 3.6e12) % 24);
-
-	const results: string[] = [];
-
-	if (seconds >= 0) {
-		results.push(`${seconds}s`);
-	}
-
-	if (minutes > 0) {
-		results.push(`${minutes}m`);
-	}
-
-	if (hours > 0) {
-		results.push(`${hours}h`);
-	}
-
-	return results.reverse().join(' ');
-};
-
-export const getTimeRange = (timestamp) => {
-	const now = new Date();
-	const date = new Date(timestamp * 1000); // Convert Unix timestamp to milliseconds
-
-	// Calculate the difference in milliseconds
-	const diffTime = now.getTime() - date.getTime();
-	const diffDays = diffTime / (1000 * 3600 * 24);
-
-	const nowDate = now.getDate();
-	const nowMonth = now.getMonth();
-	const nowYear = now.getFullYear();
-
-	const dateDate = date.getDate();
-	const dateMonth = date.getMonth();
-	const dateYear = date.getFullYear();
-
-	if (nowYear === dateYear && nowMonth === dateMonth && nowDate === dateDate) {
-		return 'Today';
-	} else if (nowYear === dateYear && nowMonth === dateMonth && nowDate - dateDate === 1) {
-		return 'Yesterday';
-	} else if (diffDays <= 7) {
-		return 'Previous 7 days';
-	} else if (diffDays <= 30) {
-		return 'Previous 30 days';
-	} else if (nowYear === dateYear) {
-		return date.toLocaleString('default', { month: 'long' });
-	} else {
-		return date.getFullYear().toString();
-	}
-};
-
-/**
- * Extract frontmatter as a dictionary from the specified content string.
- * @param content {string} - The content string with potential frontmatter.
- * @returns {Object} - The extracted frontmatter as a dictionary.
- */
-export const extractFrontmatter = (content) => {
-	const frontmatter = {};
-	let frontmatterStarted = false;
-	let frontmatterEnded = false;
-	const frontmatterPattern = /^\s*([a-z_]+):\s*(.*)\s*$/i;
-
-	// Split content into lines
-	const lines = content.split('\n');
-
-	// Check if the content starts with triple quotes
-	if (lines[0].trim() !== '"""') {
-		return {};
-	}
-
-	frontmatterStarted = true;
-
-	for (let i = 1; i < lines.length; i++) {
-		const line = lines[i];
-
-		if (line.includes('"""')) {
-			if (frontmatterStarted) {
-				frontmatterEnded = true;
-				break;
-			}
-		}
-
-		if (frontmatterStarted && !frontmatterEnded) {
-			const match = frontmatterPattern.exec(line);
-			if (match) {
-				const [, key, value] = match;
-				frontmatter[key.trim()] = value.trim();
-			}
-		}
-	}
-
-	return frontmatter;
-};
-
-// Function to determine the best matching language
-export const bestMatchingLanguage = (supportedLanguages, preferredLanguages, defaultLocale) => {
-	const languages = supportedLanguages.map((lang) => lang.code);
-
-	const hasRU = preferredLanguages.some((l) => l.startsWith('ru'));
-	const hasUK = preferredLanguages.some((l) => l.startsWith('uk'));
-
-	if (hasRU && hasUK && (preferredLanguages[0] === 'ru' || preferredLanguages[0] === 'ru-RU')) {
-		return 'uk-UA';
-	}
-
-	const match = preferredLanguages
-		.map((prefLang) => languages.find((lang) => lang.startsWith(prefLang)))
-		.find(Boolean);
-
-	return match || defaultLocale;
-};
-
-// Get the date in the format YYYY-MM-DD
-export const getFormattedDate = () => {
-	const date = new Date();
-	const year = date.getFullYear();
-	const month = String(date.getMonth() + 1).padStart(2, '0');
-	const day = String(date.getDate()).padStart(2, '0');
-	return `${year}-${month}-${day}`;
-};
-
-// Get the time in the format HH:MM:SS
-export const getFormattedTime = () => {
-	const date = new Date();
-	return date.toTimeString().split(' ')[0];
-};
-
-// Get the current date and time in the format YYYY-MM-DD HH:MM:SS
-export const getCurrentDateTime = () => {
-	return `${getFormattedDate()} ${getFormattedTime()}`;
-};
-
-// Get the user's timezone
-export const getUserTimezone = () => {
-	return Intl.DateTimeFormat().resolvedOptions().timeZone;
-};
-
-// Get the weekday
-export const getWeekday = () => {
-	const date = new Date();
-	const weekdays = ['Sunday', 'Monday', 'Tuesday', 'Wednesday', 'Thursday', 'Friday', 'Saturday'];
-	return weekdays[date.getDay()];
-};
-
-export const createMessagesList = (history, messageId) => {
-	if (messageId === null) {
-		return [];
-	}
-
-	const message = history.messages[messageId];
-	if (message?.parentId) {
-		return [...createMessagesList(history, message.parentId), message];
-	} else {
-		return [message];
-	}
-};
-
-export const formatFileSize = (size) => {
-	if (size == null) return 'Unknown size';
-	if (typeof size !== 'number' || size < 0) return 'Invalid size';
-	if (size === 0) return '0 B';
-	const units = ['B', 'KB', 'MB', 'GB', 'TB'];
-	let unitIndex = 0;
-
-	while (size >= 1024 && unitIndex < units.length - 1) {
-		size /= 1024;
-		unitIndex++;
-	}
-	return `${size.toFixed(1)} ${units[unitIndex]}`;
-};
-
-export const getLineCount = (text) => {
-	console.log(typeof text);
-	return text ? text.split('\n').length : 0;
-};
-
-// Helper function to recursively resolve OpenAPI schema into JSON schema format
-function resolveSchema(schemaRef, components, resolvedSchemas = new Set()) {
-	if (!schemaRef) return {};
-
-	if (schemaRef['$ref']) {
-		const refPath = schemaRef['$ref'];
-		const schemaName = refPath.split('/').pop();
-
-		if (resolvedSchemas.has(schemaName)) {
-			// Avoid infinite recursion on circular references
-			return {};
-		}
-		resolvedSchemas.add(schemaName);
-		const referencedSchema = components.schemas[schemaName];
-		return resolveSchema(referencedSchema, components, resolvedSchemas);
-	}
-
-	if (schemaRef.type) {
-		const schemaObj = { type: schemaRef.type };
-
-		if (schemaRef.description) {
-			schemaObj.description = schemaRef.description;
-		}
-
-		switch (schemaRef.type) {
-			case 'object':
-				schemaObj.properties = {};
-				schemaObj.required = schemaRef.required || [];
-				for (const [propName, propSchema] of Object.entries(schemaRef.properties || {})) {
-					schemaObj.properties[propName] = resolveSchema(propSchema, components);
-				}
-				break;
-
-			case 'array':
-				schemaObj.items = resolveSchema(schemaRef.items, components);
-				break;
-
-			default:
-				// for primitive types (string, integer, etc.), just use as is
-				break;
-		}
-		return schemaObj;
-	}
-
-	// fallback for schemas without explicit type
-	return {};
-}
-
-// Main conversion function
-export const convertOpenApiToToolPayload = (openApiSpec) => {
-	const toolPayload = [];
-
-	for (const [path, methods] of Object.entries(openApiSpec.paths)) {
-		for (const [method, operation] of Object.entries(methods)) {
-			if (operation?.operationId) {
-				const tool = {
-					type: 'function',
-					name: operation.operationId,
-					description: operation.description || operation.summary || 'No description available.',
-					parameters: {
-						type: 'object',
-						properties: {},
-						required: []
-					}
-				};
-
-				// Extract path and query parameters
-				if (operation.parameters) {
-					operation.parameters.forEach((param) => {
-						let description = param.schema.description || param.description || '';
-						if (param.schema.enum && Array.isArray(param.schema.enum)) {
-							description += `. Possible values: ${param.schema.enum.join(', ')}`;
-						}
-						tool.parameters.properties[param.name] = {
-							type: param.schema.type,
-							description: description
-						};
-
-						if (param.required) {
-							tool.parameters.required.push(param.name);
-						}
-					});
-				}
-
-				// Extract and recursively resolve requestBody if available
-				if (operation.requestBody) {
-					const content = operation.requestBody.content;
-					if (content && content['application/json']) {
-						const requestSchema = content['application/json'].schema;
-						const resolvedRequestSchema = resolveSchema(requestSchema, openApiSpec.components);
-
-						if (resolvedRequestSchema.properties) {
-							tool.parameters.properties = {
-								...tool.parameters.properties,
-								...resolvedRequestSchema.properties
-							};
-
-							if (resolvedRequestSchema.required) {
-								tool.parameters.required = [
-									...new Set([...tool.parameters.required, ...resolvedRequestSchema.required])
-								];
-							}
-						} else if (resolvedRequestSchema.type === 'array') {
-							tool.parameters = resolvedRequestSchema; // special case when root schema is an array
-						}
-					}
-				}
-
-				toolPayload.push(tool);
-			}
-		}
-	}
-
-	return toolPayload;
-};
-
-export const slugify = (str: string): string => {
-	return (
-		str
-			// 1. Normalize: separate accented letters into base + combining marks
-			.normalize('NFD')
-			// 2. Remove all combining marks (the accents)
-			.replace(/[\u0300-\u036f]/g, '')
-			// 3. Replace any sequence of whitespace with a single hyphen
-			.replace(/\s+/g, '-')
-			// 4. Remove all characters except alphanumeric characters and hyphens
-			.replace(/[^a-zA-Z0-9-]/g, '')
-			// 5. Convert to lowercase
-			.toLowerCase()
-	);
-};
-=======
-import { v4 as uuidv4 } from 'uuid';
-import sha256 from 'js-sha256';
-
-import dayjs from 'dayjs';
-import relativeTime from 'dayjs/plugin/relativeTime';
-import isToday from 'dayjs/plugin/isToday';
-import isYesterday from 'dayjs/plugin/isYesterday';
-import localizedFormat from 'dayjs/plugin/localizedFormat';
-
-dayjs.extend(relativeTime);
-dayjs.extend(isToday);
-dayjs.extend(isYesterday);
-dayjs.extend(localizedFormat);
-
-import { WEBUI_BASE_URL } from '$lib/constants';
-import { TTS_RESPONSE_SPLIT } from '$lib/types';
-
-import { marked } from 'marked';
-import markedExtension from '$lib/utils/marked/extension';
-import markedKatexExtension from '$lib/utils/marked/katex-extension';
-import hljs from 'highlight.js';
-
-//////////////////////////
-// Helper functions
-//////////////////////////
-
-export const sleep = (ms: number) => new Promise((resolve) => setTimeout(resolve, ms));
-
-function escapeRegExp(string: string): string {
-	return string.replace(/[.*+?^${}()|[\]\\]/g, '\\$&');
-}
-
-export const replaceTokens = (content, sourceIds, char, user) => {
-	const tokens = [
-		{ regex: /{{char}}/gi, replacement: char },
-		{ regex: /{{user}}/gi, replacement: user },
-		{
-			regex: /{{VIDEO_FILE_ID_([a-f0-9-]+)}}/gi,
-			replacement: (_, fileId) =>
-				`<video src="${WEBUI_BASE_URL}/api/v1/files/${fileId}/content" controls></video>`
-		},
-		{
-			regex: /{{HTML_FILE_ID_([a-f0-9-]+)}}/gi,
-			replacement: (_, fileId) => `<file type="html" id="${fileId}" />`
-		}
-	];
-
-	// Replace tokens outside code blocks only
-	const processOutsideCodeBlocks = (text, replacementFn) => {
-		return text
-			.split(/(```[\s\S]*?```|`[\s\S]*?`)/)
-			.map((segment) => {
-				return segment.startsWith('```') || segment.startsWith('`')
-					? segment
-					: replacementFn(segment);
-			})
-			.join('');
-	};
-
-	// Apply replacements
-	content = processOutsideCodeBlocks(content, (segment) => {
-		tokens.forEach(({ regex, replacement }) => {
-			if (replacement !== undefined && replacement !== null) {
-				segment = segment.replace(regex, replacement);
-			}
-		});
-
-		if (Array.isArray(sourceIds)) {
-			sourceIds.forEach((sourceId, idx) => {
-				const regex = new RegExp(`\\[${idx + 1}\\]`, 'g');
-				segment = segment.replace(regex, `<source_id data="${idx + 1}" title="${sourceId}" />`);
-			});
-		}
-
-		return segment;
-	});
-
-	return content;
-};
-
-export const sanitizeResponseContent = (content: string) => {
-	return content
-		.replace(/<\|[a-z]*$/, '')
-		.replace(/<\|[a-z]+\|$/, '')
-		.replace(/<$/, '')
-		.replaceAll(/<\|[a-z]+\|>/g, ' ')
-		.replaceAll('<', '&lt;')
-		.replaceAll('>', '&gt;')
-		.trim();
-};
-
-export const processResponseContent = (content: string) => {
-	return content.trim();
-};
-
-export function unescapeHtml(html: string) {
-	const doc = new DOMParser().parseFromString(html, 'text/html');
-	return doc.documentElement.textContent;
-}
-
-export const capitalizeFirstLetter = (string) => {
-	return string.charAt(0).toUpperCase() + string.slice(1);
-};
-
-export const splitStream = (splitOn) => {
-	let buffer = '';
-	return new TransformStream({
-		transform(chunk, controller) {
-			buffer += chunk;
-			const parts = buffer.split(splitOn);
-			parts.slice(0, -1).forEach((part) => controller.enqueue(part));
-			buffer = parts[parts.length - 1];
-		},
-		flush(controller) {
-			if (buffer) controller.enqueue(buffer);
-		}
-	});
-};
-
-export const convertMessagesToHistory = (messages) => {
-	const history = {
-		messages: {},
-		currentId: null
-	};
-
-	let parentMessageId = null;
-	let messageId = null;
-
-	for (const message of messages) {
-		messageId = uuidv4();
-
-		if (parentMessageId !== null) {
-			history.messages[parentMessageId].childrenIds = [
-				...history.messages[parentMessageId].childrenIds,
-				messageId
-			];
-		}
-
-		history.messages[messageId] = {
-			...message,
-			id: messageId,
-			parentId: parentMessageId,
-			childrenIds: []
-		};
-
-		parentMessageId = messageId;
-	}
-
-	history.currentId = messageId;
-	return history;
-};
-
-export const getGravatarURL = (email) => {
-	// Trim leading and trailing whitespace from
-	// an email address and force all characters
-	// to lower case
-	const address = String(email).trim().toLowerCase();
-
-	// Create a SHA256 hash of the final string
-	const hash = sha256(address);
-
-	// Grab the actual image URL
-	return `https://www.gravatar.com/avatar/${hash}`;
-};
-
-export const canvasPixelTest = () => {
-	// Test a 1x1 pixel to potentially identify browser/plugin fingerprint blocking or spoofing
-	// Inspiration: https://github.com/kkapsner/CanvasBlocker/blob/master/test/detectionTest.js
-	const canvas = document.createElement('canvas');
-	const ctx = canvas.getContext('2d');
-	canvas.height = 1;
-	canvas.width = 1;
-	const imageData = new ImageData(canvas.width, canvas.height);
-	const pixelValues = imageData.data;
-
-	// Generate RGB test data
-	for (let i = 0; i < imageData.data.length; i += 1) {
-		if (i % 4 !== 3) {
-			pixelValues[i] = Math.floor(256 * Math.random());
-		} else {
-			pixelValues[i] = 255;
-		}
-	}
-
-	ctx.putImageData(imageData, 0, 0);
-	const p = ctx.getImageData(0, 0, canvas.width, canvas.height).data;
-
-	// Read RGB data and fail if unmatched
-	for (let i = 0; i < p.length; i += 1) {
-		if (p[i] !== pixelValues[i]) {
-			console.log(
-				'canvasPixelTest: Wrong canvas pixel RGB value detected:',
-				p[i],
-				'at:',
-				i,
-				'expected:',
-				pixelValues[i]
-			);
-			console.log('canvasPixelTest: Canvas blocking or spoofing is likely');
-			return false;
-		}
-	}
-
-	return true;
-};
-
-export const compressImage = async (imageUrl, maxWidth, maxHeight) => {
-	return new Promise((resolve, reject) => {
-		const img = new Image();
-		img.onload = () => {
-			const canvas = document.createElement('canvas');
-			let width = img.width;
-			let height = img.height;
-
-			// Maintain aspect ratio while resizing
-
-			if (maxWidth && maxHeight) {
-				// Resize with both dimensions defined (preserves aspect ratio)
-
-				if (width <= maxWidth && height <= maxHeight) {
-					resolve(imageUrl);
-					return;
-				}
-
-				if (width / height > maxWidth / maxHeight) {
-					height = Math.round((maxWidth * height) / width);
-					width = maxWidth;
-				} else {
-					width = Math.round((maxHeight * width) / height);
-					height = maxHeight;
-				}
-			} else if (maxWidth) {
-				// Only maxWidth defined
-
-				if (width <= maxWidth) {
-					resolve(imageUrl);
-					return;
-				}
-
-				height = Math.round((maxWidth * height) / width);
-				width = maxWidth;
-			} else if (maxHeight) {
-				// Only maxHeight defined
-
-				if (height <= maxHeight) {
-					resolve(imageUrl);
-					return;
-				}
-
-				width = Math.round((maxHeight * width) / height);
-				height = maxHeight;
-			}
-
-			canvas.width = width;
-			canvas.height = height;
-
-			const context = canvas.getContext('2d');
-			context.drawImage(img, 0, 0, width, height);
-
-			// Get compressed image URL
-			const compressedUrl = canvas.toDataURL();
-			resolve(compressedUrl);
-		};
-		img.onerror = (error) => reject(error);
-		img.src = imageUrl;
-	});
-};
-export const generateInitialsImage = (name) => {
-	const canvas = document.createElement('canvas');
-	const ctx = canvas.getContext('2d');
-	canvas.width = 100;
-	canvas.height = 100;
-
-	if (!canvasPixelTest()) {
-		console.log(
-			'generateInitialsImage: failed pixel test, fingerprint evasion is likely. Using default image.'
-		);
-		return '/user.png';
-	}
-
-	ctx.fillStyle = '#F39C12';
-	ctx.fillRect(0, 0, canvas.width, canvas.height);
-
-	ctx.fillStyle = '#FFFFFF';
-	ctx.font = '40px Helvetica';
-	ctx.textAlign = 'center';
-	ctx.textBaseline = 'middle';
-
-	const sanitizedName = name.trim();
-	const initials =
-		sanitizedName.length > 0
-			? sanitizedName[0] +
-				(sanitizedName.split(' ').length > 1
-					? sanitizedName[sanitizedName.lastIndexOf(' ') + 1]
-					: '')
-			: '';
-
-	ctx.fillText(initials.toUpperCase(), canvas.width / 2, canvas.height / 2);
-
-	return canvas.toDataURL();
-};
-
-export const formatDate = (inputDate) => {
-	const date = dayjs(inputDate);
-	const now = dayjs();
-
-	if (date.isToday()) {
-		return `Today at ${date.format('LT')}`;
-	} else if (date.isYesterday()) {
-		return `Yesterday at ${date.format('LT')}`;
-	} else {
-		return `${date.format('L')} at ${date.format('LT')}`;
-	}
-};
-
-export const copyToClipboard = async (text, formatted = false) => {
-	if (formatted) {
-		const options = {
-			throwOnError: false,
-			highlight: function (code, lang) {
-				const language = hljs.getLanguage(lang) ? lang : 'plaintext';
-				return hljs.highlight(code, { language }).value;
-			}
-		};
-		marked.use(markedKatexExtension(options));
-		marked.use(markedExtension(options));
-
-		const htmlContent = marked.parse(text);
-
-		// Add basic styling to make the content look better when pasted
-		const styledHtml = `
-			<div>
-				<style>
-					pre {
-						background-color: #f6f8fa;
-						border-radius: 6px;
-						padding: 16px;
-						overflow: auto;
-					}
-					code {
-						font-family: 'SFMono-Regular', Consolas, 'Liberation Mono', Menlo, monospace;
-						font-size: 14px;
-					}
-					.hljs-keyword { color: #d73a49; }
-					.hljs-string { color: #032f62; }
-					.hljs-comment { color: #6a737d; }
-					.hljs-function { color: #6f42c1; }
-					.hljs-number { color: #005cc5; }
-					.hljs-operator { color: #d73a49; }
-					.hljs-class { color: #6f42c1; }
-					.hljs-title { color: #6f42c1; }
-					.hljs-params { color: #24292e; }
-					.hljs-built_in { color: #005cc5; }
-					blockquote {
-						border-left: 4px solid #dfe2e5;
-						padding-left: 16px;
-						color: #6a737d;
-						margin-left: 0;
-						margin-right: 0;
-					}
-					table {
-						border-collapse: collapse;
-						width: 100%;
-						margin-bottom: 16px;
-					}
-					table, th, td {
-						border: 1px solid #dfe2e5;
-					}
-					th, td {
-						padding: 8px 12px;
-					}
-					th {
-						background-color: #f6f8fa;
-					}
-				</style>
-				${htmlContent}
-			</div>
-		`;
-
-		// Create a blob with HTML content
-		const blob = new Blob([styledHtml], { type: 'text/html' });
-
-		try {
-			// Create a ClipboardItem with HTML content
-			const data = new ClipboardItem({
-				'text/html': blob,
-				'text/plain': new Blob([text], { type: 'text/plain' })
-			});
-
-			// Write to clipboard
-			await navigator.clipboard.write([data]);
-			return true;
-		} catch (err) {
-			console.error('Error copying formatted content:', err);
-			// Fallback to plain text
-			return await copyToClipboard(text);
-		}
-	} else {
-		let result = false;
-		if (!navigator.clipboard) {
-			const textArea = document.createElement('textarea');
-			textArea.value = text;
-
-			// Avoid scrolling to bottom
-			textArea.style.top = '0';
-			textArea.style.left = '0';
-			textArea.style.position = 'fixed';
-
-			document.body.appendChild(textArea);
-			textArea.focus();
-			textArea.select();
-
-			try {
-				const successful = document.execCommand('copy');
-				const msg = successful ? 'successful' : 'unsuccessful';
-				console.log('Fallback: Copying text command was ' + msg);
-				result = true;
-			} catch (err) {
-				console.error('Fallback: Oops, unable to copy', err);
-			}
-
-			document.body.removeChild(textArea);
-			return result;
-		}
-
-		result = await navigator.clipboard
-			.writeText(text)
-			.then(() => {
-				console.log('Async: Copying to clipboard was successful!');
-				return true;
-			})
-			.catch((error) => {
-				console.error('Async: Could not copy text: ', error);
-				return false;
-			});
-
-		return result;
-	}
-};
-
-export const compareVersion = (latest, current) => {
-	return current === '0.0.0'
-		? false
-		: current.localeCompare(latest, undefined, {
-				numeric: true,
-				sensitivity: 'case',
-				caseFirst: 'upper'
-			}) < 0;
-};
-
-export const extractCurlyBraceWords = (text) => {
-	const regex = /\{\{([^}]+)\}\}/g;
-	const matches = [];
-	let match;
-
-	while ((match = regex.exec(text)) !== null) {
-		matches.push({
-			word: match[1].trim(),
-			startIndex: match.index,
-			endIndex: regex.lastIndex - 1
-		});
-	}
-
-	return matches;
-};
-
-export const removeLastWordFromString = (inputString, wordString) => {
-	console.log('inputString', inputString);
-	// Split the string by newline characters to handle lines separately
-	const lines = inputString.split('\n');
-
-	// Take the last line to operate only on it
-	const lastLine = lines.pop();
-
-	// Split the last line into an array of words
-	const words = lastLine.split(' ');
-
-	// Conditional to check for the last word removal
-	if (words.at(-1) === wordString || (wordString === '' && words.at(-1) === '\\#')) {
-		words.pop(); // Remove last word if condition is satisfied
-	}
-
-	// Join the remaining words back into a string and handle space correctly
-	let updatedLastLine = words.join(' ');
-
-	// Add a trailing space to the updated last line if there are still words
-	if (updatedLastLine !== '') {
-		updatedLastLine += ' ';
-	}
-
-	// Combine the lines together again, placing the updated last line back in
-	const resultString = [...lines, updatedLastLine].join('\n');
-
-	// Return the final string
-	console.log('resultString', resultString);
-
-	return resultString;
-};
-
-export const removeFirstHashWord = (inputString) => {
-	// Split the string into an array of words
-	const words = inputString.split(' ');
-
-	// Find the index of the first word that starts with #
-	const index = words.findIndex((word) => word.startsWith('#'));
-
-	// Remove the first word with #
-	if (index !== -1) {
-		words.splice(index, 1);
-	}
-
-	// Join the remaining words back into a string
-	const resultString = words.join(' ');
-
-	return resultString;
-};
-
-export const transformFileName = (fileName) => {
-	// Convert to lowercase
-	const lowerCaseFileName = fileName.toLowerCase();
-
-	// Remove special characters using regular expression
-	const sanitizedFileName = lowerCaseFileName.replace(/[^\w\s]/g, '');
-
-	// Replace spaces with dashes
-	const finalFileName = sanitizedFileName.replace(/\s+/g, '-');
-
-	return finalFileName;
-};
-
-export const calculateSHA256 = async (file) => {
-	// Create a FileReader to read the file asynchronously
-	const reader = new FileReader();
-
-	// Define a promise to handle the file reading
-	const readFile = new Promise((resolve, reject) => {
-		reader.onload = () => resolve(reader.result);
-		reader.onerror = reject;
-	});
-
-	// Read the file as an ArrayBuffer
-	reader.readAsArrayBuffer(file);
-
-	try {
-		// Wait for the FileReader to finish reading the file
-		const buffer = await readFile;
-
-		// Convert the ArrayBuffer to a Uint8Array
-		const uint8Array = new Uint8Array(buffer);
-
-		// Calculate the SHA-256 hash using Web Crypto API
-		const hashBuffer = await crypto.subtle.digest('SHA-256', uint8Array);
-
-		// Convert the hash to a hexadecimal string
-		const hashArray = Array.from(new Uint8Array(hashBuffer));
-		const hashHex = hashArray.map((byte) => byte.toString(16).padStart(2, '0')).join('');
-
-		return `${hashHex}`;
-	} catch (error) {
-		console.error('Error calculating SHA-256 hash:', error);
-		throw error;
-	}
-};
-
-export const getImportOrigin = (_chats) => {
-	// Check what external service chat imports are from
-	if ('mapping' in _chats[0]) {
-		return 'openai';
-	}
-	return 'webui';
-};
-
-export const getUserPosition = async (raw = false) => {
-	// Get the user's location using the Geolocation API
-	const position = await new Promise((resolve, reject) => {
-		navigator.geolocation.getCurrentPosition(resolve, reject);
-	}).catch((error) => {
-		console.error('Error getting user location:', error);
-		throw error;
-	});
-
-	if (!position) {
-		return 'Location not available';
-	}
-
-	// Extract the latitude and longitude from the position
-	const { latitude, longitude } = position.coords;
-
-	if (raw) {
-		return { latitude, longitude };
-	} else {
-		return `${latitude.toFixed(3)}, ${longitude.toFixed(3)} (lat, long)`;
-	}
-};
-
-const convertOpenAIMessages = (convo) => {
-	// Parse OpenAI chat messages and create chat dictionary for creating new chats
-	const mapping = convo['mapping'];
-	const messages = [];
-	let currentId = '';
-	let lastId = null;
-
-	for (const message_id in mapping) {
-		const message = mapping[message_id];
-		currentId = message_id;
-		try {
-			if (
-				messages.length == 0 &&
-				(message['message'] == null ||
-					(message['message']['content']['parts']?.[0] == '' &&
-						message['message']['content']['text'] == null))
-			) {
-				// Skip chat messages with no content
-				continue;
-			} else {
-				const new_chat = {
-					id: message_id,
-					parentId: lastId,
-					childrenIds: message['children'] || [],
-					role: message['message']?.['author']?.['role'] !== 'user' ? 'assistant' : 'user',
-					content:
-						message['message']?.['content']?.['parts']?.[0] ||
-						message['message']?.['content']?.['text'] ||
-						'',
-					model: 'gpt-3.5-turbo',
-					done: true,
-					context: null
-				};
-				messages.push(new_chat);
-				lastId = currentId;
-			}
-		} catch (error) {
-			console.log('Error with', message, '\nError:', error);
-		}
-	}
-
-	const history: Record<PropertyKey, (typeof messages)[number]> = {};
-	messages.forEach((obj) => (history[obj.id] = obj));
-
-	const chat = {
-		history: {
-			currentId: currentId,
-			messages: history // Need to convert this to not a list and instead a json object
-		},
-		models: ['gpt-3.5-turbo'],
-		messages: messages,
-		options: {},
-		timestamp: convo['create_time'],
-		title: convo['title'] ?? 'New Chat'
-	};
-	return chat;
-};
-
-const validateChat = (chat) => {
-	// Because ChatGPT sometimes has features we can't use like DALL-E or might have corrupted messages, need to validate
-	const messages = chat.messages;
-
-	// Check if messages array is empty
-	if (messages.length === 0) {
-		return false;
-	}
-
-	// Last message's children should be an empty array
-	const lastMessage = messages[messages.length - 1];
-	if (lastMessage.childrenIds.length !== 0) {
-		return false;
-	}
-
-	// First message's parent should be null
-	const firstMessage = messages[0];
-	if (firstMessage.parentId !== null) {
-		return false;
-	}
-
-	// Every message's content should be a string
-	for (const message of messages) {
-		if (typeof message.content !== 'string') {
-			return false;
-		}
-	}
-
-	return true;
-};
-
-export const convertOpenAIChats = (_chats) => {
-	// Create a list of dictionaries with each conversation from import
-	const chats = [];
-	let failed = 0;
-	for (const convo of _chats) {
-		const chat = convertOpenAIMessages(convo);
-
-		if (validateChat(chat)) {
-			chats.push({
-				id: convo['id'],
-				user_id: '',
-				title: convo['title'],
-				chat: chat,
-				timestamp: convo['create_time']
-			});
-		} else {
-			failed++;
-		}
-	}
-	console.log(failed, 'Conversations could not be imported');
-	return chats;
-};
-
-export const isValidHttpUrl = (string: string) => {
-	let url;
-
-	try {
-		url = new URL(string);
-	} catch (_) {
-		return false;
-	}
-
-	return url.protocol === 'http:' || url.protocol === 'https:';
-};
-
-export const removeEmojis = (str: string) => {
-	// Regular expression to match emojis
-	const emojiRegex = /[\uD800-\uDBFF][\uDC00-\uDFFF]|\uD83C[\uDC00-\uDFFF]|\uD83D[\uDC00-\uDE4F]/g;
-
-	// Replace emojis with an empty string
-	return str.replace(emojiRegex, '');
-};
-
-export const removeFormattings = (str: string) => {
-	return (
-		str
-			// Block elements (remove completely)
-			.replace(/(```[\s\S]*?```)/g, '') // Code blocks
-			.replace(/^\|.*\|$/gm, '') // Tables
-			// Inline elements (preserve content)
-			.replace(/(?:\*\*|__)(.*?)(?:\*\*|__)/g, '$1') // Bold
-			.replace(/(?:[*_])(.*?)(?:[*_])/g, '$1') // Italic
-			.replace(/~~(.*?)~~/g, '$1') // Strikethrough
-			.replace(/`([^`]+)`/g, '$1') // Inline code
-
-			// Links and images
-			.replace(/!?\[([^\]]*)\](?:\([^)]+\)|\[[^\]]*\])/g, '$1') // Links & images
-			.replace(/^\[[^\]]+\]:\s*.*$/gm, '') // Reference definitions
-
-			// Block formatting
-			.replace(/^#{1,6}\s+/gm, '') // Headers
-			.replace(/^\s*[-*+]\s+/gm, '') // Lists
-			.replace(/^\s*(?:\d+\.)\s+/gm, '') // Numbered lists
-			.replace(/^\s*>[> ]*/gm, '') // Blockquotes
-			.replace(/^\s*:\s+/gm, '') // Definition lists
-
-			// Cleanup
-			.replace(/\[\^[^\]]*\]/g, '') // Footnotes
-			.replace(/\n{2,}/g, '\n')
-	); // Multiple newlines
-};
-
-export const cleanText = (content: string) => {
-	return removeFormattings(removeEmojis(content.trim()));
-};
-
-export const removeDetails = (content, types) => {
-	for (const type of types) {
-		content = content.replace(
-			new RegExp(`<details\\s+type="${type}"[^>]*>.*?<\\/details>`, 'gis'),
-			''
-		);
-	}
-
-	return content;
-};
-
-export const removeAllDetails = (content) => {
-	content = content.replace(/<details[^>]*>.*?<\/details>/gis, '');
-	return content;
-};
-
-export const processDetails = (content) => {
-	content = removeDetails(content, ['reasoning', 'code_interpreter']);
-
-	// This regex matches <details> tags with type="tool_calls" and captures their attributes to convert them to <tool_calls> tags
-	const detailsRegex = /<details\s+type="tool_calls"([^>]*)>([\s\S]*?)<\/details>/gis;
-	const matches = content.match(detailsRegex);
-	if (matches) {
-		for (const match of matches) {
-			const attributesRegex = /(\w+)="([^"]*)"/g;
-			const attributes = {};
-			let attributeMatch;
-			while ((attributeMatch = attributesRegex.exec(match)) !== null) {
-				attributes[attributeMatch[1]] = attributeMatch[2];
-			}
-
-			content = content.replace(
-				match,
-				`<tool_calls name="${attributes.name}" result="${attributes.result}"/>`
-			);
-		}
-	}
-
-	return content;
-};
-
-// This regular expression matches code blocks marked by triple backticks
-const codeBlockRegex = /```[\s\S]*?```/g;
-
-export const extractSentences = (text: string) => {
-	const codeBlocks: string[] = [];
-	let index = 0;
-
-	// Temporarily replace code blocks with placeholders and store the blocks separately
-	text = text.replace(codeBlockRegex, (match) => {
-		const placeholder = `\u0000${index}\u0000`; // Use a unique placeholder
-		codeBlocks[index++] = match;
-		return placeholder;
-	});
-
-	// Split the modified text into sentences based on common punctuation marks, avoiding these blocks
-	let sentences = text.split(/(?<=[.!?])\s+/);
-
-	// Restore code blocks and process sentences
-	sentences = sentences.map((sentence) => {
-		// Check if the sentence includes a placeholder for a code block
-		return sentence.replace(/\u0000(\d+)\u0000/g, (_, idx) => codeBlocks[idx]);
-	});
-
-	return sentences.map(cleanText).filter(Boolean);
-};
-
-export const extractParagraphsForAudio = (text: string) => {
-	const codeBlocks: string[] = [];
-	let index = 0;
-
-	// Temporarily replace code blocks with placeholders and store the blocks separately
-	text = text.replace(codeBlockRegex, (match) => {
-		const placeholder = `\u0000${index}\u0000`; // Use a unique placeholder
-		codeBlocks[index++] = match;
-		return placeholder;
-	});
-
-	// Split the modified text into paragraphs based on newlines, avoiding these blocks
-	let paragraphs = text.split(/\n+/);
-
-	// Restore code blocks and process paragraphs
-	paragraphs = paragraphs.map((paragraph) => {
-		// Check if the paragraph includes a placeholder for a code block
-		return paragraph.replace(/\u0000(\d+)\u0000/g, (_, idx) => codeBlocks[idx]);
-	});
-
-	return paragraphs.map(cleanText).filter(Boolean);
-};
-
-export const extractSentencesForAudio = (text: string) => {
-	return extractSentences(text).reduce((mergedTexts, currentText) => {
-		const lastIndex = mergedTexts.length - 1;
-		if (lastIndex >= 0) {
-			const previousText = mergedTexts[lastIndex];
-			const wordCount = previousText.split(/\s+/).length;
-			const charCount = previousText.length;
-			if (wordCount < 4 || charCount < 50) {
-				mergedTexts[lastIndex] = previousText + ' ' + currentText;
-			} else {
-				mergedTexts.push(currentText);
-			}
-		} else {
-			mergedTexts.push(currentText);
-		}
-		return mergedTexts;
-	}, [] as string[]);
-};
-
-export const getMessageContentParts = (content: string, split_on: string = 'punctuation') => {
-	content = removeDetails(content, ['reasoning', 'code_interpreter', 'tool_calls']);
-	const messageContentParts: string[] = [];
-
-	switch (split_on) {
-		default:
-		case TTS_RESPONSE_SPLIT.PUNCTUATION:
-			messageContentParts.push(...extractSentencesForAudio(content));
-			break;
-		case TTS_RESPONSE_SPLIT.PARAGRAPHS:
-			messageContentParts.push(...extractParagraphsForAudio(content));
-			break;
-		case TTS_RESPONSE_SPLIT.NONE:
-			messageContentParts.push(cleanText(content));
-			break;
-	}
-
-	return messageContentParts;
-};
-
-export const blobToFile = (blob, fileName) => {
-	// Create a new File object from the Blob
-	const file = new File([blob], fileName, { type: blob.type });
-	return file;
-};
-
-export const getPromptVariables = (user_name, user_location) => {
-	return {
-		'{{USER_NAME}}': user_name,
-		'{{USER_LOCATION}}': user_location || 'Unknown',
-		'{{CURRENT_DATETIME}}': getCurrentDateTime(),
-		'{{CURRENT_DATE}}': getFormattedDate(),
-		'{{CURRENT_TIME}}': getFormattedTime(),
-		'{{CURRENT_WEEKDAY}}': getWeekday(),
-		'{{CURRENT_TIMEZONE}}': getUserTimezone(),
-		'{{USER_LANGUAGE}}': localStorage.getItem('locale') || 'en-US'
-	};
-};
-
-/**
- * @param {string} template - The template string containing placeholders.
- * @returns {string} The template string with the placeholders replaced by the prompt.
- */
-export const promptTemplate = (
-	template: string,
-	user_name?: string,
-	user_location?: string
-): string => {
-	// Get the current date
-	const currentDate = new Date();
-
-	// Format the date to YYYY-MM-DD
-	const formattedDate =
-		currentDate.getFullYear() +
-		'-' +
-		String(currentDate.getMonth() + 1).padStart(2, '0') +
-		'-' +
-		String(currentDate.getDate()).padStart(2, '0');
-
-	// Format the time to HH:MM:SS AM/PM
-	const currentTime = currentDate.toLocaleTimeString('en-US', {
-		hour: 'numeric',
-		minute: 'numeric',
-		second: 'numeric',
-		hour12: true
-	});
-
-	// Get the current weekday
-	const currentWeekday = getWeekday();
-
-	// Get the user's timezone
-	const currentTimezone = getUserTimezone();
-
-	// Get the user's language
-	const userLanguage = localStorage.getItem('locale') || 'en-US';
-
-	// Replace {{CURRENT_DATETIME}} in the template with the formatted datetime
-	template = template.replace('{{CURRENT_DATETIME}}', `${formattedDate} ${currentTime}`);
-
-	// Replace {{CURRENT_DATE}} in the template with the formatted date
-	template = template.replace('{{CURRENT_DATE}}', formattedDate);
-
-	// Replace {{CURRENT_TIME}} in the template with the formatted time
-	template = template.replace('{{CURRENT_TIME}}', currentTime);
-
-	// Replace {{CURRENT_WEEKDAY}} in the template with the current weekday
-	template = template.replace('{{CURRENT_WEEKDAY}}', currentWeekday);
-
-	// Replace {{CURRENT_TIMEZONE}} in the template with the user's timezone
-	template = template.replace('{{CURRENT_TIMEZONE}}', currentTimezone);
-
-	// Replace {{USER_LANGUAGE}} in the template with the user's language
-	template = template.replace('{{USER_LANGUAGE}}', userLanguage);
-
-	if (user_name) {
-		// Replace {{USER_NAME}} in the template with the user's name
-		template = template.replace('{{USER_NAME}}', user_name);
-	}
-
-	if (user_location) {
-		// Replace {{USER_LOCATION}} in the template with the current location
-		template = template.replace('{{USER_LOCATION}}', user_location);
-	} else {
-		// Replace {{USER_LOCATION}} in the template with 'Unknown' if no location is provided
-		template = template.replace('{{USER_LOCATION}}', 'LOCATION_UNKNOWN');
-	}
-
-	return template;
-};
-
-/**
- * This function is used to replace placeholders in a template string with the provided prompt.
- * The placeholders can be in the following formats:
- * - `{{prompt}}`: This will be replaced with the entire prompt.
- * - `{{prompt:start:<length>}}`: This will be replaced with the first <length> characters of the prompt.
- * - `{{prompt:end:<length>}}`: This will be replaced with the last <length> characters of the prompt.
- * - `{{prompt:middletruncate:<length>}}`: This will be replaced with the prompt truncated to <length> characters, with '...' in the middle.
- *
- * @param {string} template - The template string containing placeholders.
- * @param {string} prompt - The string to replace the placeholders with.
- * @returns {string} The template string with the placeholders replaced by the prompt.
- */
-export const titleGenerationTemplate = (template: string, prompt: string): string => {
-	template = template.replace(
-		/{{prompt}}|{{prompt:start:(\d+)}}|{{prompt:end:(\d+)}}|{{prompt:middletruncate:(\d+)}}/g,
-		(match, startLength, endLength, middleLength) => {
-			if (match === '{{prompt}}') {
-				return prompt;
-			} else if (match.startsWith('{{prompt:start:')) {
-				return prompt.substring(0, startLength);
-			} else if (match.startsWith('{{prompt:end:')) {
-				return prompt.slice(-endLength);
-			} else if (match.startsWith('{{prompt:middletruncate:')) {
-				if (prompt.length <= middleLength) {
-					return prompt;
-				}
-				const start = prompt.slice(0, Math.ceil(middleLength / 2));
-				const end = prompt.slice(-Math.floor(middleLength / 2));
-				return `${start}...${end}`;
-			}
-			return '';
-		}
-	);
-
-	template = promptTemplate(template);
-
-	return template;
-};
-
-export const approximateToHumanReadable = (nanoseconds: number) => {
-	const seconds = Math.floor((nanoseconds / 1e9) % 60);
-	const minutes = Math.floor((nanoseconds / 6e10) % 60);
-	const hours = Math.floor((nanoseconds / 3.6e12) % 24);
-
-	const results: string[] = [];
-
-	if (seconds >= 0) {
-		results.push(`${seconds}s`);
-	}
-
-	if (minutes > 0) {
-		results.push(`${minutes}m`);
-	}
-
-	if (hours > 0) {
-		results.push(`${hours}h`);
-	}
-
-	return results.reverse().join(' ');
-};
-
-export const getTimeRange = (timestamp) => {
-	const now = new Date();
-	const date = new Date(timestamp * 1000); // Convert Unix timestamp to milliseconds
-
-	// Calculate the difference in milliseconds
-	const diffTime = now.getTime() - date.getTime();
-	const diffDays = diffTime / (1000 * 3600 * 24);
-
-	const nowDate = now.getDate();
-	const nowMonth = now.getMonth();
-	const nowYear = now.getFullYear();
-
-	const dateDate = date.getDate();
-	const dateMonth = date.getMonth();
-	const dateYear = date.getFullYear();
-
-	if (nowYear === dateYear && nowMonth === dateMonth && nowDate === dateDate) {
-		return 'Today';
-	} else if (nowYear === dateYear && nowMonth === dateMonth && nowDate - dateDate === 1) {
-		return 'Yesterday';
-	} else if (diffDays <= 7) {
-		return 'Previous 7 days';
-	} else if (diffDays <= 30) {
-		return 'Previous 30 days';
-	} else if (nowYear === dateYear) {
-		return date.toLocaleString('default', { month: 'long' });
-	} else {
-		return date.getFullYear().toString();
-	}
-};
-
-/**
- * Extract frontmatter as a dictionary from the specified content string.
- * @param content {string} - The content string with potential frontmatter.
- * @returns {Object} - The extracted frontmatter as a dictionary.
- */
-export const extractFrontmatter = (content) => {
-	const frontmatter = {};
-	let frontmatterStarted = false;
-	let frontmatterEnded = false;
-	const frontmatterPattern = /^\s*([a-z_]+):\s*(.*)\s*$/i;
-
-	// Split content into lines
-	const lines = content.split('\n');
-
-	// Check if the content starts with triple quotes
-	if (lines[0].trim() !== '"""') {
-		return {};
-	}
-
-	frontmatterStarted = true;
-
-	for (let i = 1; i < lines.length; i++) {
-		const line = lines[i];
-
-		if (line.includes('"""')) {
-			if (frontmatterStarted) {
-				frontmatterEnded = true;
-				break;
-			}
-		}
-
-		if (frontmatterStarted && !frontmatterEnded) {
-			const match = frontmatterPattern.exec(line);
-			if (match) {
-				const [, key, value] = match;
-				frontmatter[key.trim()] = value.trim();
-			}
-		}
-	}
-
-	return frontmatter;
-};
-
-// Function to determine the best matching language
-export const bestMatchingLanguage = (supportedLanguages, preferredLanguages, defaultLocale) => {
-	const languages = supportedLanguages.map((lang) => lang.code);
-
-	const match = preferredLanguages
-		.map((prefLang) => languages.find((lang) => lang.startsWith(prefLang)))
-		.find(Boolean);
-
-	return match || defaultLocale;
-};
-
-// Get the date in the format YYYY-MM-DD
-export const getFormattedDate = () => {
-	const date = new Date();
-	const year = date.getFullYear();
-	const month = String(date.getMonth() + 1).padStart(2, '0');
-	const day = String(date.getDate()).padStart(2, '0');
-	return `${year}-${month}-${day}`;
-};
-
-// Get the time in the format HH:MM:SS
-export const getFormattedTime = () => {
-	const date = new Date();
-	return date.toTimeString().split(' ')[0];
-};
-
-// Get the current date and time in the format YYYY-MM-DD HH:MM:SS
-export const getCurrentDateTime = () => {
-	return `${getFormattedDate()} ${getFormattedTime()}`;
-};
-
-// Get the user's timezone
-export const getUserTimezone = () => {
-	return Intl.DateTimeFormat().resolvedOptions().timeZone;
-};
-
-// Get the weekday
-export const getWeekday = () => {
-	const date = new Date();
-	const weekdays = ['Sunday', 'Monday', 'Tuesday', 'Wednesday', 'Thursday', 'Friday', 'Saturday'];
-	return weekdays[date.getDay()];
-};
-
-export const createMessagesList = (history, messageId) => {
-	if (messageId === null) {
-		return [];
-	}
-
-	const message = history.messages[messageId];
-	if (message?.parentId) {
-		return [...createMessagesList(history, message.parentId), message];
-	} else {
-		return [message];
-	}
-};
-
-export const formatFileSize = (size) => {
-	if (size == null) return 'Unknown size';
-	if (typeof size !== 'number' || size < 0) return 'Invalid size';
-	if (size === 0) return '0 B';
-	const units = ['B', 'KB', 'MB', 'GB', 'TB'];
-	let unitIndex = 0;
-
-	while (size >= 1024 && unitIndex < units.length - 1) {
-		size /= 1024;
-		unitIndex++;
-	}
-	return `${size.toFixed(1)} ${units[unitIndex]}`;
-};
-
-export const getLineCount = (text) => {
-	console.log(typeof text);
-	return text ? text.split('\n').length : 0;
-};
-
-// Helper function to recursively resolve OpenAPI schema into JSON schema format
-function resolveSchema(schemaRef, components, resolvedSchemas = new Set()) {
-	if (!schemaRef) return {};
-
-	if (schemaRef['$ref']) {
-		const refPath = schemaRef['$ref'];
-		const schemaName = refPath.split('/').pop();
-
-		if (resolvedSchemas.has(schemaName)) {
-			// Avoid infinite recursion on circular references
-			return {};
-		}
-		resolvedSchemas.add(schemaName);
-		const referencedSchema = components.schemas[schemaName];
-		return resolveSchema(referencedSchema, components, resolvedSchemas);
-	}
-
-	if (schemaRef.type) {
-		const schemaObj = { type: schemaRef.type };
-
-		if (schemaRef.description) {
-			schemaObj.description = schemaRef.description;
-		}
-
-		switch (schemaRef.type) {
-			case 'object':
-				schemaObj.properties = {};
-				schemaObj.required = schemaRef.required || [];
-				for (const [propName, propSchema] of Object.entries(schemaRef.properties || {})) {
-					schemaObj.properties[propName] = resolveSchema(propSchema, components);
-				}
-				break;
-
-			case 'array':
-				schemaObj.items = resolveSchema(schemaRef.items, components);
-				break;
-
-			default:
-				// for primitive types (string, integer, etc.), just use as is
-				break;
-		}
-		return schemaObj;
-	}
-
-	// fallback for schemas without explicit type
-	return {};
-}
-
-// Main conversion function
-export const convertOpenApiToToolPayload = (openApiSpec) => {
-	const toolPayload = [];
-
-	for (const [path, methods] of Object.entries(openApiSpec.paths)) {
-		for (const [method, operation] of Object.entries(methods)) {
-			if (operation?.operationId) {
-				const tool = {
-					type: 'function',
-					name: operation.operationId,
-					description: operation.description || operation.summary || 'No description available.',
-					parameters: {
-						type: 'object',
-						properties: {},
-						required: []
-					}
-				};
-
-				// Extract path and query parameters
-				if (operation.parameters) {
-					operation.parameters.forEach((param) => {
-						let description = param.schema.description || param.description || '';
-						if (param.schema.enum && Array.isArray(param.schema.enum)) {
-							description += `. Possible values: ${param.schema.enum.join(', ')}`;
-						}
-						tool.parameters.properties[param.name] = {
-							type: param.schema.type,
-							description: description
-						};
-
-						if (param.required) {
-							tool.parameters.required.push(param.name);
-						}
-					});
-				}
-
-				// Extract and recursively resolve requestBody if available
-				if (operation.requestBody) {
-					const content = operation.requestBody.content;
-					if (content && content['application/json']) {
-						const requestSchema = content['application/json'].schema;
-						const resolvedRequestSchema = resolveSchema(requestSchema, openApiSpec.components);
-
-						if (resolvedRequestSchema.properties) {
-							tool.parameters.properties = {
-								...tool.parameters.properties,
-								...resolvedRequestSchema.properties
-							};
-
-							if (resolvedRequestSchema.required) {
-								tool.parameters.required = [
-									...new Set([...tool.parameters.required, ...resolvedRequestSchema.required])
-								];
-							}
-						} else if (resolvedRequestSchema.type === 'array') {
-							tool.parameters = resolvedRequestSchema; // special case when root schema is an array
-						}
-					}
-				}
-
-				toolPayload.push(tool);
-			}
-		}
-	}
-
-	return toolPayload;
-};
-
-export const slugify = (str: string): string => {
-	return (
-		str
-			// 1. Normalize: separate accented letters into base + combining marks
-			.normalize('NFD')
-			// 2. Remove all combining marks (the accents)
-			.replace(/[\u0300-\u036f]/g, '')
-			// 3. Replace any sequence of whitespace with a single hyphen
-			.replace(/\s+/g, '-')
-			// 4. Remove all characters except alphanumeric characters and hyphens
-			.replace(/[^a-zA-Z0-9-]/g, '')
-			// 5. Convert to lowercase
-			.toLowerCase()
-	);
-};
->>>>>>> e6afa69f
+import { v4 as uuidv4 } from 'uuid';
+import sha256 from 'js-sha256';
+
+import dayjs from 'dayjs';
+import relativeTime from 'dayjs/plugin/relativeTime';
+import isToday from 'dayjs/plugin/isToday';
+import isYesterday from 'dayjs/plugin/isYesterday';
+import localizedFormat from 'dayjs/plugin/localizedFormat';
+
+dayjs.extend(relativeTime);
+dayjs.extend(isToday);
+dayjs.extend(isYesterday);
+dayjs.extend(localizedFormat);
+
+import { WEBUI_BASE_URL } from '$lib/constants';
+import { TTS_RESPONSE_SPLIT } from '$lib/types';
+
+import { marked } from 'marked';
+import markedExtension from '$lib/utils/marked/extension';
+import markedKatexExtension from '$lib/utils/marked/katex-extension';
+import hljs from 'highlight.js';
+
+//////////////////////////
+// Helper functions
+//////////////////////////
+
+export const sleep = (ms: number) => new Promise((resolve) => setTimeout(resolve, ms));
+
+function escapeRegExp(string: string): string {
+	return string.replace(/[.*+?^${}()|[\]\\]/g, '\\$&');
+}
+
+export const replaceTokens = (content, sourceIds, char, user) => {
+	const tokens = [
+		{ regex: /{{char}}/gi, replacement: char },
+		{ regex: /{{user}}/gi, replacement: user },
+		{
+			regex: /{{VIDEO_FILE_ID_([a-f0-9-]+)}}/gi,
+			replacement: (_, fileId) =>
+				`<video src="${WEBUI_BASE_URL}/api/v1/files/${fileId}/content" controls></video>`
+		},
+		{
+			regex: /{{HTML_FILE_ID_([a-f0-9-]+)}}/gi,
+			replacement: (_, fileId) => `<file type="html" id="${fileId}" />`
+		}
+	];
+
+	// Replace tokens outside code blocks only
+	const processOutsideCodeBlocks = (text, replacementFn) => {
+		return text
+			.split(/(```[\s\S]*?```|`[\s\S]*?`)/)
+			.map((segment) => {
+				return segment.startsWith('```') || segment.startsWith('`')
+					? segment
+					: replacementFn(segment);
+			})
+			.join('');
+	};
+
+	// Apply replacements
+	content = processOutsideCodeBlocks(content, (segment) => {
+		tokens.forEach(({ regex, replacement }) => {
+			if (replacement !== undefined && replacement !== null) {
+				segment = segment.replace(regex, replacement);
+			}
+		});
+
+		if (Array.isArray(sourceIds)) {
+			sourceIds.forEach((sourceId, idx) => {
+				const regex = new RegExp(`\\[${idx + 1}\\]`, 'g');
+				segment = segment.replace(regex, `<source_id data="${idx + 1}" title="${sourceId}" />`);
+			});
+		}
+
+		return segment;
+	});
+
+	return content;
+};
+
+export const sanitizeResponseContent = (content: string) => {
+	return content
+		.replace(/<\|[a-z]*$/, '')
+		.replace(/<\|[a-z]+\|$/, '')
+		.replace(/<$/, '')
+		.replaceAll(/<\|[a-z]+\|>/g, ' ')
+		.replaceAll('<', '&lt;')
+		.replaceAll('>', '&gt;')
+		.trim();
+};
+
+export const processResponseContent = (content: string) => {
+	return content.trim();
+};
+
+export function unescapeHtml(html: string) {
+	const doc = new DOMParser().parseFromString(html, 'text/html');
+	return doc.documentElement.textContent;
+}
+
+export const capitalizeFirstLetter = (string) => {
+	return string.charAt(0).toUpperCase() + string.slice(1);
+};
+
+export const splitStream = (splitOn) => {
+	let buffer = '';
+	return new TransformStream({
+		transform(chunk, controller) {
+			buffer += chunk;
+			const parts = buffer.split(splitOn);
+			parts.slice(0, -1).forEach((part) => controller.enqueue(part));
+			buffer = parts[parts.length - 1];
+		},
+		flush(controller) {
+			if (buffer) controller.enqueue(buffer);
+		}
+	});
+};
+
+export const convertMessagesToHistory = (messages) => {
+	const history = {
+		messages: {},
+		currentId: null
+	};
+
+	let parentMessageId = null;
+	let messageId = null;
+
+	for (const message of messages) {
+		messageId = uuidv4();
+
+		if (parentMessageId !== null) {
+			history.messages[parentMessageId].childrenIds = [
+				...history.messages[parentMessageId].childrenIds,
+				messageId
+			];
+		}
+
+		history.messages[messageId] = {
+			...message,
+			id: messageId,
+			parentId: parentMessageId,
+			childrenIds: []
+		};
+
+		parentMessageId = messageId;
+	}
+
+	history.currentId = messageId;
+	return history;
+};
+
+export const getGravatarURL = (email) => {
+	// Trim leading and trailing whitespace from
+	// an email address and force all characters
+	// to lower case
+	const address = String(email).trim().toLowerCase();
+
+	// Create a SHA256 hash of the final string
+	const hash = sha256(address);
+
+	// Grab the actual image URL
+	return `https://www.gravatar.com/avatar/${hash}`;
+};
+
+export const canvasPixelTest = () => {
+	// Test a 1x1 pixel to potentially identify browser/plugin fingerprint blocking or spoofing
+	// Inspiration: https://github.com/kkapsner/CanvasBlocker/blob/master/test/detectionTest.js
+	const canvas = document.createElement('canvas');
+	const ctx = canvas.getContext('2d');
+	canvas.height = 1;
+	canvas.width = 1;
+	const imageData = new ImageData(canvas.width, canvas.height);
+	const pixelValues = imageData.data;
+
+	// Generate RGB test data
+	for (let i = 0; i < imageData.data.length; i += 1) {
+		if (i % 4 !== 3) {
+			pixelValues[i] = Math.floor(256 * Math.random());
+		} else {
+			pixelValues[i] = 255;
+		}
+	}
+
+	ctx.putImageData(imageData, 0, 0);
+	const p = ctx.getImageData(0, 0, canvas.width, canvas.height).data;
+
+	// Read RGB data and fail if unmatched
+	for (let i = 0; i < p.length; i += 1) {
+		if (p[i] !== pixelValues[i]) {
+			console.log(
+				'canvasPixelTest: Wrong canvas pixel RGB value detected:',
+				p[i],
+				'at:',
+				i,
+				'expected:',
+				pixelValues[i]
+			);
+			console.log('canvasPixelTest: Canvas blocking or spoofing is likely');
+			return false;
+		}
+	}
+
+	return true;
+};
+
+export const compressImage = async (imageUrl, maxWidth, maxHeight) => {
+	return new Promise((resolve, reject) => {
+		const img = new Image();
+		img.onload = () => {
+			const canvas = document.createElement('canvas');
+			let width = img.width;
+			let height = img.height;
+
+			// Maintain aspect ratio while resizing
+
+			if (maxWidth && maxHeight) {
+				// Resize with both dimensions defined (preserves aspect ratio)
+
+				if (width <= maxWidth && height <= maxHeight) {
+					resolve(imageUrl);
+					return;
+				}
+
+				if (width / height > maxWidth / maxHeight) {
+					height = Math.round((maxWidth * height) / width);
+					width = maxWidth;
+				} else {
+					width = Math.round((maxHeight * width) / height);
+					height = maxHeight;
+				}
+			} else if (maxWidth) {
+				// Only maxWidth defined
+
+				if (width <= maxWidth) {
+					resolve(imageUrl);
+					return;
+				}
+
+				height = Math.round((maxWidth * height) / width);
+				width = maxWidth;
+			} else if (maxHeight) {
+				// Only maxHeight defined
+
+				if (height <= maxHeight) {
+					resolve(imageUrl);
+					return;
+				}
+
+				width = Math.round((maxHeight * width) / height);
+				height = maxHeight;
+			}
+
+			canvas.width = width;
+			canvas.height = height;
+
+			const context = canvas.getContext('2d');
+			context.drawImage(img, 0, 0, width, height);
+
+			// Get compressed image URL
+			const compressedUrl = canvas.toDataURL();
+			resolve(compressedUrl);
+		};
+		img.onerror = (error) => reject(error);
+		img.src = imageUrl;
+	});
+};
+export const generateInitialsImage = (name) => {
+	const canvas = document.createElement('canvas');
+	const ctx = canvas.getContext('2d');
+	canvas.width = 100;
+	canvas.height = 100;
+
+	if (!canvasPixelTest()) {
+		console.log(
+			'generateInitialsImage: failed pixel test, fingerprint evasion is likely. Using default image.'
+		);
+		return '/user.png';
+	}
+
+	ctx.fillStyle = '#F39C12';
+	ctx.fillRect(0, 0, canvas.width, canvas.height);
+
+	ctx.fillStyle = '#FFFFFF';
+	ctx.font = '40px Helvetica';
+	ctx.textAlign = 'center';
+	ctx.textBaseline = 'middle';
+
+	const sanitizedName = name.trim();
+	const initials =
+		sanitizedName.length > 0
+			? sanitizedName[0] +
+				(sanitizedName.split(' ').length > 1
+					? sanitizedName[sanitizedName.lastIndexOf(' ') + 1]
+					: '')
+			: '';
+
+	ctx.fillText(initials.toUpperCase(), canvas.width / 2, canvas.height / 2);
+
+	return canvas.toDataURL();
+};
+
+export const formatDate = (inputDate) => {
+	const date = dayjs(inputDate);
+	const now = dayjs();
+
+	if (date.isToday()) {
+		return `Today at ${date.format('LT')}`;
+	} else if (date.isYesterday()) {
+		return `Yesterday at ${date.format('LT')}`;
+	} else {
+		return `${date.format('L')} at ${date.format('LT')}`;
+	}
+};
+
+export const copyToClipboard = async (text, formatted = false) => {
+	if (formatted) {
+		const options = {
+			throwOnError: false,
+			highlight: function (code, lang) {
+				const language = hljs.getLanguage(lang) ? lang : 'plaintext';
+				return hljs.highlight(code, { language }).value;
+			}
+		};
+		marked.use(markedKatexExtension(options));
+		marked.use(markedExtension(options));
+
+		const htmlContent = marked.parse(text);
+
+		// Add basic styling to make the content look better when pasted
+		const styledHtml = `
+			<div>
+				<style>
+					pre {
+						background-color: #f6f8fa;
+						border-radius: 6px;
+						padding: 16px;
+						overflow: auto;
+					}
+					code {
+						font-family: 'SFMono-Regular', Consolas, 'Liberation Mono', Menlo, monospace;
+						font-size: 14px;
+					}
+					.hljs-keyword { color: #d73a49; }
+					.hljs-string { color: #032f62; }
+					.hljs-comment { color: #6a737d; }
+					.hljs-function { color: #6f42c1; }
+					.hljs-number { color: #005cc5; }
+					.hljs-operator { color: #d73a49; }
+					.hljs-class { color: #6f42c1; }
+					.hljs-title { color: #6f42c1; }
+					.hljs-params { color: #24292e; }
+					.hljs-built_in { color: #005cc5; }
+					blockquote {
+						border-left: 4px solid #dfe2e5;
+						padding-left: 16px;
+						color: #6a737d;
+						margin-left: 0;
+						margin-right: 0;
+					}
+					table {
+						border-collapse: collapse;
+						width: 100%;
+						margin-bottom: 16px;
+					}
+					table, th, td {
+						border: 1px solid #dfe2e5;
+					}
+					th, td {
+						padding: 8px 12px;
+					}
+					th {
+						background-color: #f6f8fa;
+					}
+				</style>
+				${htmlContent}
+			</div>
+		`;
+
+		// Create a blob with HTML content
+		const blob = new Blob([styledHtml], { type: 'text/html' });
+
+		try {
+			// Create a ClipboardItem with HTML content
+			const data = new ClipboardItem({
+				'text/html': blob,
+				'text/plain': new Blob([text], { type: 'text/plain' })
+			});
+
+			// Write to clipboard
+			await navigator.clipboard.write([data]);
+			return true;
+		} catch (err) {
+			console.error('Error copying formatted content:', err);
+			// Fallback to plain text
+			return await copyToClipboard(text);
+		}
+	} else {
+		let result = false;
+		if (!navigator.clipboard) {
+			const textArea = document.createElement('textarea');
+			textArea.value = text;
+
+			// Avoid scrolling to bottom
+			textArea.style.top = '0';
+			textArea.style.left = '0';
+			textArea.style.position = 'fixed';
+
+			document.body.appendChild(textArea);
+			textArea.focus();
+			textArea.select();
+
+			try {
+				const successful = document.execCommand('copy');
+				const msg = successful ? 'successful' : 'unsuccessful';
+				console.log('Fallback: Copying text command was ' + msg);
+				result = true;
+			} catch (err) {
+				console.error('Fallback: Oops, unable to copy', err);
+			}
+
+			document.body.removeChild(textArea);
+			return result;
+		}
+
+		result = await navigator.clipboard
+			.writeText(text)
+			.then(() => {
+				console.log('Async: Copying to clipboard was successful!');
+				return true;
+			})
+			.catch((error) => {
+				console.error('Async: Could not copy text: ', error);
+				return false;
+			});
+
+		return result;
+	}
+};
+
+export const compareVersion = (latest, current) => {
+	return current === '0.0.0'
+		? false
+		: current.localeCompare(latest, undefined, {
+				numeric: true,
+				sensitivity: 'case',
+				caseFirst: 'upper'
+			}) < 0;
+};
+
+export const extractCurlyBraceWords = (text) => {
+	const regex = /\{\{([^}]+)\}\}/g;
+	const matches = [];
+	let match;
+
+	while ((match = regex.exec(text)) !== null) {
+		matches.push({
+			word: match[1].trim(),
+			startIndex: match.index,
+			endIndex: regex.lastIndex - 1
+		});
+	}
+
+	return matches;
+};
+
+export const removeLastWordFromString = (inputString, wordString) => {
+	console.log('inputString', inputString);
+	// Split the string by newline characters to handle lines separately
+	const lines = inputString.split('\n');
+
+	// Take the last line to operate only on it
+	const lastLine = lines.pop();
+
+	// Split the last line into an array of words
+	const words = lastLine.split(' ');
+
+	// Conditional to check for the last word removal
+	if (words.at(-1) === wordString || (wordString === '' && words.at(-1) === '\\#')) {
+		words.pop(); // Remove last word if condition is satisfied
+	}
+
+	// Join the remaining words back into a string and handle space correctly
+	let updatedLastLine = words.join(' ');
+
+	// Add a trailing space to the updated last line if there are still words
+	if (updatedLastLine !== '') {
+		updatedLastLine += ' ';
+	}
+
+	// Combine the lines together again, placing the updated last line back in
+	const resultString = [...lines, updatedLastLine].join('\n');
+
+	// Return the final string
+	console.log('resultString', resultString);
+
+	return resultString;
+};
+
+export const removeFirstHashWord = (inputString) => {
+	// Split the string into an array of words
+	const words = inputString.split(' ');
+
+	// Find the index of the first word that starts with #
+	const index = words.findIndex((word) => word.startsWith('#'));
+
+	// Remove the first word with #
+	if (index !== -1) {
+		words.splice(index, 1);
+	}
+
+	// Join the remaining words back into a string
+	const resultString = words.join(' ');
+
+	return resultString;
+};
+
+export const transformFileName = (fileName) => {
+	// Convert to lowercase
+	const lowerCaseFileName = fileName.toLowerCase();
+
+	// Remove special characters using regular expression
+	const sanitizedFileName = lowerCaseFileName.replace(/[^\w\s]/g, '');
+
+	// Replace spaces with dashes
+	const finalFileName = sanitizedFileName.replace(/\s+/g, '-');
+
+	return finalFileName;
+};
+
+export const calculateSHA256 = async (file) => {
+	// Create a FileReader to read the file asynchronously
+	const reader = new FileReader();
+
+	// Define a promise to handle the file reading
+	const readFile = new Promise((resolve, reject) => {
+		reader.onload = () => resolve(reader.result);
+		reader.onerror = reject;
+	});
+
+	// Read the file as an ArrayBuffer
+	reader.readAsArrayBuffer(file);
+
+	try {
+		// Wait for the FileReader to finish reading the file
+		const buffer = await readFile;
+
+		// Convert the ArrayBuffer to a Uint8Array
+		const uint8Array = new Uint8Array(buffer);
+
+		// Calculate the SHA-256 hash using Web Crypto API
+		const hashBuffer = await crypto.subtle.digest('SHA-256', uint8Array);
+
+		// Convert the hash to a hexadecimal string
+		const hashArray = Array.from(new Uint8Array(hashBuffer));
+		const hashHex = hashArray.map((byte) => byte.toString(16).padStart(2, '0')).join('');
+
+		return `${hashHex}`;
+	} catch (error) {
+		console.error('Error calculating SHA-256 hash:', error);
+		throw error;
+	}
+};
+
+export const getImportOrigin = (_chats) => {
+	// Check what external service chat imports are from
+	if ('mapping' in _chats[0]) {
+		return 'openai';
+	}
+	return 'webui';
+};
+
+export const getUserPosition = async (raw = false) => {
+	// Get the user's location using the Geolocation API
+	const position = await new Promise((resolve, reject) => {
+		navigator.geolocation.getCurrentPosition(resolve, reject);
+	}).catch((error) => {
+		console.error('Error getting user location:', error);
+		throw error;
+	});
+
+	if (!position) {
+		return 'Location not available';
+	}
+
+	// Extract the latitude and longitude from the position
+	const { latitude, longitude } = position.coords;
+
+	if (raw) {
+		return { latitude, longitude };
+	} else {
+		return `${latitude.toFixed(3)}, ${longitude.toFixed(3)} (lat, long)`;
+	}
+};
+
+const convertOpenAIMessages = (convo) => {
+	// Parse OpenAI chat messages and create chat dictionary for creating new chats
+	const mapping = convo['mapping'];
+	const messages = [];
+	let currentId = '';
+	let lastId = null;
+
+	for (const message_id in mapping) {
+		const message = mapping[message_id];
+		currentId = message_id;
+		try {
+			if (
+				messages.length == 0 &&
+				(message['message'] == null ||
+					(message['message']['content']['parts']?.[0] == '' &&
+						message['message']['content']['text'] == null))
+			) {
+				// Skip chat messages with no content
+				continue;
+			} else {
+				const new_chat = {
+					id: message_id,
+					parentId: lastId,
+					childrenIds: message['children'] || [],
+					role: message['message']?.['author']?.['role'] !== 'user' ? 'assistant' : 'user',
+					content:
+						message['message']?.['content']?.['parts']?.[0] ||
+						message['message']?.['content']?.['text'] ||
+						'',
+					model: 'gpt-3.5-turbo',
+					done: true,
+					context: null
+				};
+				messages.push(new_chat);
+				lastId = currentId;
+			}
+		} catch (error) {
+			console.log('Error with', message, '\nError:', error);
+		}
+	}
+
+	const history: Record<PropertyKey, (typeof messages)[number]> = {};
+	messages.forEach((obj) => (history[obj.id] = obj));
+
+	const chat = {
+		history: {
+			currentId: currentId,
+			messages: history // Need to convert this to not a list and instead a json object
+		},
+		models: ['gpt-3.5-turbo'],
+		messages: messages,
+		options: {},
+		timestamp: convo['create_time'],
+		title: convo['title'] ?? 'New Chat'
+	};
+	return chat;
+};
+
+const validateChat = (chat) => {
+	// Because ChatGPT sometimes has features we can't use like DALL-E or might have corrupted messages, need to validate
+	const messages = chat.messages;
+
+	// Check if messages array is empty
+	if (messages.length === 0) {
+		return false;
+	}
+
+	// Last message's children should be an empty array
+	const lastMessage = messages[messages.length - 1];
+	if (lastMessage.childrenIds.length !== 0) {
+		return false;
+	}
+
+	// First message's parent should be null
+	const firstMessage = messages[0];
+	if (firstMessage.parentId !== null) {
+		return false;
+	}
+
+	// Every message's content should be a string
+	for (const message of messages) {
+		if (typeof message.content !== 'string') {
+			return false;
+		}
+	}
+
+	return true;
+};
+
+export const convertOpenAIChats = (_chats) => {
+	// Create a list of dictionaries with each conversation from import
+	const chats = [];
+	let failed = 0;
+	for (const convo of _chats) {
+		const chat = convertOpenAIMessages(convo);
+
+		if (validateChat(chat)) {
+			chats.push({
+				id: convo['id'],
+				user_id: '',
+				title: convo['title'],
+				chat: chat,
+				timestamp: convo['create_time']
+			});
+		} else {
+			failed++;
+		}
+	}
+	console.log(failed, 'Conversations could not be imported');
+	return chats;
+};
+
+export const isValidHttpUrl = (string: string) => {
+	let url;
+
+	try {
+		url = new URL(string);
+	} catch (_) {
+		return false;
+	}
+
+	return url.protocol === 'http:' || url.protocol === 'https:';
+};
+
+export const removeEmojis = (str: string) => {
+	// Regular expression to match emojis
+	const emojiRegex = /[\uD800-\uDBFF][\uDC00-\uDFFF]|\uD83C[\uDC00-\uDFFF]|\uD83D[\uDC00-\uDE4F]/g;
+
+	// Replace emojis with an empty string
+	return str.replace(emojiRegex, '');
+};
+
+export const removeFormattings = (str: string) => {
+	return (
+		str
+			// Block elements (remove completely)
+			.replace(/(```[\s\S]*?```)/g, '') // Code blocks
+			.replace(/^\|.*\|$/gm, '') // Tables
+			// Inline elements (preserve content)
+			.replace(/(?:\*\*|__)(.*?)(?:\*\*|__)/g, '$1') // Bold
+			.replace(/(?:[*_])(.*?)(?:[*_])/g, '$1') // Italic
+			.replace(/~~(.*?)~~/g, '$1') // Strikethrough
+			.replace(/`([^`]+)`/g, '$1') // Inline code
+
+			// Links and images
+			.replace(/!?\[([^\]]*)\](?:\([^)]+\)|\[[^\]]*\])/g, '$1') // Links & images
+			.replace(/^\[[^\]]+\]:\s*.*$/gm, '') // Reference definitions
+
+			// Block formatting
+			.replace(/^#{1,6}\s+/gm, '') // Headers
+			.replace(/^\s*[-*+]\s+/gm, '') // Lists
+			.replace(/^\s*(?:\d+\.)\s+/gm, '') // Numbered lists
+			.replace(/^\s*>[> ]*/gm, '') // Blockquotes
+			.replace(/^\s*:\s+/gm, '') // Definition lists
+
+			// Cleanup
+			.replace(/\[\^[^\]]*\]/g, '') // Footnotes
+			.replace(/\n{2,}/g, '\n')
+	); // Multiple newlines
+};
+
+export const cleanText = (content: string) => {
+	return removeFormattings(removeEmojis(content.trim()));
+};
+
+export const removeDetails = (content, types) => {
+	for (const type of types) {
+		content = content.replace(
+			new RegExp(`<details\\s+type="${type}"[^>]*>.*?<\\/details>`, 'gis'),
+			''
+		);
+	}
+
+	return content;
+};
+
+export const removeAllDetails = (content) => {
+	content = content.replace(/<details[^>]*>.*?<\/details>/gis, '');
+	return content;
+};
+
+export const processDetails = (content) => {
+	content = removeDetails(content, ['reasoning', 'code_interpreter']);
+
+	// This regex matches <details> tags with type="tool_calls" and captures their attributes to convert them to <tool_calls> tags
+	const detailsRegex = /<details\s+type="tool_calls"([^>]*)>([\s\S]*?)<\/details>/gis;
+	const matches = content.match(detailsRegex);
+	if (matches) {
+		for (const match of matches) {
+			const attributesRegex = /(\w+)="([^"]*)"/g;
+			const attributes = {};
+			let attributeMatch;
+			while ((attributeMatch = attributesRegex.exec(match)) !== null) {
+				attributes[attributeMatch[1]] = attributeMatch[2];
+			}
+
+			content = content.replace(
+				match,
+				`<tool_calls name="${attributes.name}" result="${attributes.result}"/>`
+			);
+		}
+	}
+
+	return content;
+};
+
+// This regular expression matches code blocks marked by triple backticks
+const codeBlockRegex = /```[\s\S]*?```/g;
+
+export const extractSentences = (text: string) => {
+	const codeBlocks: string[] = [];
+	let index = 0;
+
+	// Temporarily replace code blocks with placeholders and store the blocks separately
+	text = text.replace(codeBlockRegex, (match) => {
+		const placeholder = `\u0000${index}\u0000`; // Use a unique placeholder
+		codeBlocks[index++] = match;
+		return placeholder;
+	});
+
+	// Split the modified text into sentences based on common punctuation marks, avoiding these blocks
+	let sentences = text.split(/(?<=[.!?])\s+/);
+
+	// Restore code blocks and process sentences
+	sentences = sentences.map((sentence) => {
+		// Check if the sentence includes a placeholder for a code block
+		return sentence.replace(/\u0000(\d+)\u0000/g, (_, idx) => codeBlocks[idx]);
+	});
+
+	return sentences.map(cleanText).filter(Boolean);
+};
+
+export const extractParagraphsForAudio = (text: string) => {
+	const codeBlocks: string[] = [];
+	let index = 0;
+
+	// Temporarily replace code blocks with placeholders and store the blocks separately
+	text = text.replace(codeBlockRegex, (match) => {
+		const placeholder = `\u0000${index}\u0000`; // Use a unique placeholder
+		codeBlocks[index++] = match;
+		return placeholder;
+	});
+
+	// Split the modified text into paragraphs based on newlines, avoiding these blocks
+	let paragraphs = text.split(/\n+/);
+
+	// Restore code blocks and process paragraphs
+	paragraphs = paragraphs.map((paragraph) => {
+		// Check if the paragraph includes a placeholder for a code block
+		return paragraph.replace(/\u0000(\d+)\u0000/g, (_, idx) => codeBlocks[idx]);
+	});
+
+	return paragraphs.map(cleanText).filter(Boolean);
+};
+
+export const extractSentencesForAudio = (text: string) => {
+	return extractSentences(text).reduce((mergedTexts, currentText) => {
+		const lastIndex = mergedTexts.length - 1;
+		if (lastIndex >= 0) {
+			const previousText = mergedTexts[lastIndex];
+			const wordCount = previousText.split(/\s+/).length;
+			const charCount = previousText.length;
+			if (wordCount < 4 || charCount < 50) {
+				mergedTexts[lastIndex] = previousText + ' ' + currentText;
+			} else {
+				mergedTexts.push(currentText);
+			}
+		} else {
+			mergedTexts.push(currentText);
+		}
+		return mergedTexts;
+	}, [] as string[]);
+};
+
+export const getMessageContentParts = (content: string, split_on: string = 'punctuation') => {
+	content = removeDetails(content, ['reasoning', 'code_interpreter', 'tool_calls']);
+	const messageContentParts: string[] = [];
+
+	switch (split_on) {
+		default:
+		case TTS_RESPONSE_SPLIT.PUNCTUATION:
+			messageContentParts.push(...extractSentencesForAudio(content));
+			break;
+		case TTS_RESPONSE_SPLIT.PARAGRAPHS:
+			messageContentParts.push(...extractParagraphsForAudio(content));
+			break;
+		case TTS_RESPONSE_SPLIT.NONE:
+			messageContentParts.push(cleanText(content));
+			break;
+	}
+
+	return messageContentParts;
+};
+
+export const blobToFile = (blob, fileName) => {
+	// Create a new File object from the Blob
+	const file = new File([blob], fileName, { type: blob.type });
+	return file;
+};
+
+export const getPromptVariables = (user_name, user_location) => {
+	return {
+		'{{USER_NAME}}': user_name,
+		'{{USER_LOCATION}}': user_location || 'Unknown',
+		'{{CURRENT_DATETIME}}': getCurrentDateTime(),
+		'{{CURRENT_DATE}}': getFormattedDate(),
+		'{{CURRENT_TIME}}': getFormattedTime(),
+		'{{CURRENT_WEEKDAY}}': getWeekday(),
+		'{{CURRENT_TIMEZONE}}': getUserTimezone(),
+		'{{USER_LANGUAGE}}': localStorage.getItem('locale') || 'en-US'
+	};
+};
+
+/**
+ * @param {string} template - The template string containing placeholders.
+ * @returns {string} The template string with the placeholders replaced by the prompt.
+ */
+export const promptTemplate = (
+	template: string,
+	user_name?: string,
+	user_location?: string
+): string => {
+	// Get the current date
+	const currentDate = new Date();
+
+	// Format the date to YYYY-MM-DD
+	const formattedDate =
+		currentDate.getFullYear() +
+		'-' +
+		String(currentDate.getMonth() + 1).padStart(2, '0') +
+		'-' +
+		String(currentDate.getDate()).padStart(2, '0');
+
+	// Format the time to HH:MM:SS AM/PM
+	const currentTime = currentDate.toLocaleTimeString('en-US', {
+		hour: 'numeric',
+		minute: 'numeric',
+		second: 'numeric',
+		hour12: true
+	});
+
+	// Get the current weekday
+	const currentWeekday = getWeekday();
+
+	// Get the user's timezone
+	const currentTimezone = getUserTimezone();
+
+	// Get the user's language
+	const userLanguage = localStorage.getItem('locale') || 'en-US';
+
+	// Replace {{CURRENT_DATETIME}} in the template with the formatted datetime
+	template = template.replace('{{CURRENT_DATETIME}}', `${formattedDate} ${currentTime}`);
+
+	// Replace {{CURRENT_DATE}} in the template with the formatted date
+	template = template.replace('{{CURRENT_DATE}}', formattedDate);
+
+	// Replace {{CURRENT_TIME}} in the template with the formatted time
+	template = template.replace('{{CURRENT_TIME}}', currentTime);
+
+	// Replace {{CURRENT_WEEKDAY}} in the template with the current weekday
+	template = template.replace('{{CURRENT_WEEKDAY}}', currentWeekday);
+
+	// Replace {{CURRENT_TIMEZONE}} in the template with the user's timezone
+	template = template.replace('{{CURRENT_TIMEZONE}}', currentTimezone);
+
+	// Replace {{USER_LANGUAGE}} in the template with the user's language
+	template = template.replace('{{USER_LANGUAGE}}', userLanguage);
+
+	if (user_name) {
+		// Replace {{USER_NAME}} in the template with the user's name
+		template = template.replace('{{USER_NAME}}', user_name);
+	}
+
+	if (user_location) {
+		// Replace {{USER_LOCATION}} in the template with the current location
+		template = template.replace('{{USER_LOCATION}}', user_location);
+	} else {
+		// Replace {{USER_LOCATION}} in the template with 'Unknown' if no location is provided
+		template = template.replace('{{USER_LOCATION}}', 'LOCATION_UNKNOWN');
+	}
+
+	return template;
+};
+
+/**
+ * This function is used to replace placeholders in a template string with the provided prompt.
+ * The placeholders can be in the following formats:
+ * - `{{prompt}}`: This will be replaced with the entire prompt.
+ * - `{{prompt:start:<length>}}`: This will be replaced with the first <length> characters of the prompt.
+ * - `{{prompt:end:<length>}}`: This will be replaced with the last <length> characters of the prompt.
+ * - `{{prompt:middletruncate:<length>}}`: This will be replaced with the prompt truncated to <length> characters, with '...' in the middle.
+ *
+ * @param {string} template - The template string containing placeholders.
+ * @param {string} prompt - The string to replace the placeholders with.
+ * @returns {string} The template string with the placeholders replaced by the prompt.
+ */
+export const titleGenerationTemplate = (template: string, prompt: string): string => {
+	template = template.replace(
+		/{{prompt}}|{{prompt:start:(\d+)}}|{{prompt:end:(\d+)}}|{{prompt:middletruncate:(\d+)}}/g,
+		(match, startLength, endLength, middleLength) => {
+			if (match === '{{prompt}}') {
+				return prompt;
+			} else if (match.startsWith('{{prompt:start:')) {
+				return prompt.substring(0, startLength);
+			} else if (match.startsWith('{{prompt:end:')) {
+				return prompt.slice(-endLength);
+			} else if (match.startsWith('{{prompt:middletruncate:')) {
+				if (prompt.length <= middleLength) {
+					return prompt;
+				}
+				const start = prompt.slice(0, Math.ceil(middleLength / 2));
+				const end = prompt.slice(-Math.floor(middleLength / 2));
+				return `${start}...${end}`;
+			}
+			return '';
+		}
+	);
+
+	template = promptTemplate(template);
+
+	return template;
+};
+
+export const approximateToHumanReadable = (nanoseconds: number) => {
+	const seconds = Math.floor((nanoseconds / 1e9) % 60);
+	const minutes = Math.floor((nanoseconds / 6e10) % 60);
+	const hours = Math.floor((nanoseconds / 3.6e12) % 24);
+
+	const results: string[] = [];
+
+	if (seconds >= 0) {
+		results.push(`${seconds}s`);
+	}
+
+	if (minutes > 0) {
+		results.push(`${minutes}m`);
+	}
+
+	if (hours > 0) {
+		results.push(`${hours}h`);
+	}
+
+	return results.reverse().join(' ');
+};
+
+export const getTimeRange = (timestamp) => {
+	const now = new Date();
+	const date = new Date(timestamp * 1000); // Convert Unix timestamp to milliseconds
+
+	// Calculate the difference in milliseconds
+	const diffTime = now.getTime() - date.getTime();
+	const diffDays = diffTime / (1000 * 3600 * 24);
+
+	const nowDate = now.getDate();
+	const nowMonth = now.getMonth();
+	const nowYear = now.getFullYear();
+
+	const dateDate = date.getDate();
+	const dateMonth = date.getMonth();
+	const dateYear = date.getFullYear();
+
+	if (nowYear === dateYear && nowMonth === dateMonth && nowDate === dateDate) {
+		return 'Today';
+	} else if (nowYear === dateYear && nowMonth === dateMonth && nowDate - dateDate === 1) {
+		return 'Yesterday';
+	} else if (diffDays <= 7) {
+		return 'Previous 7 days';
+	} else if (diffDays <= 30) {
+		return 'Previous 30 days';
+	} else if (nowYear === dateYear) {
+		return date.toLocaleString('default', { month: 'long' });
+	} else {
+		return date.getFullYear().toString();
+	}
+};
+
+/**
+ * Extract frontmatter as a dictionary from the specified content string.
+ * @param content {string} - The content string with potential frontmatter.
+ * @returns {Object} - The extracted frontmatter as a dictionary.
+ */
+export const extractFrontmatter = (content) => {
+	const frontmatter = {};
+	let frontmatterStarted = false;
+	let frontmatterEnded = false;
+	const frontmatterPattern = /^\s*([a-z_]+):\s*(.*)\s*$/i;
+
+	// Split content into lines
+	const lines = content.split('\n');
+
+	// Check if the content starts with triple quotes
+	if (lines[0].trim() !== '"""') {
+		return {};
+	}
+
+	frontmatterStarted = true;
+
+	for (let i = 1; i < lines.length; i++) {
+		const line = lines[i];
+
+		if (line.includes('"""')) {
+			if (frontmatterStarted) {
+				frontmatterEnded = true;
+				break;
+			}
+		}
+
+		if (frontmatterStarted && !frontmatterEnded) {
+			const match = frontmatterPattern.exec(line);
+			if (match) {
+				const [, key, value] = match;
+				frontmatter[key.trim()] = value.trim();
+			}
+		}
+	}
+
+	return frontmatter;
+};
+
+// Function to determine the best matching language
+export const bestMatchingLanguage = (supportedLanguages, preferredLanguages, defaultLocale) => {
+	const languages = supportedLanguages.map((lang) => lang.code);
+
+	const hasRU = preferredLanguages.some((l) => l.startsWith('ru'));
+	const hasUK = preferredLanguages.some((l) => l.startsWith('uk'));
+
+	if (hasRU && hasUK && (preferredLanguages[0] === 'ru' || preferredLanguages[0] === 'ru-RU')) {
+		return 'uk-UA';
+	}
+
+	const match = preferredLanguages
+		.map((prefLang) => languages.find((lang) => lang.startsWith(prefLang)))
+		.find(Boolean);
+
+	return match || defaultLocale;
+};
+
+// Get the date in the format YYYY-MM-DD
+export const getFormattedDate = () => {
+	const date = new Date();
+	const year = date.getFullYear();
+	const month = String(date.getMonth() + 1).padStart(2, '0');
+	const day = String(date.getDate()).padStart(2, '0');
+	return `${year}-${month}-${day}`;
+};
+
+// Get the time in the format HH:MM:SS
+export const getFormattedTime = () => {
+	const date = new Date();
+	return date.toTimeString().split(' ')[0];
+};
+
+// Get the current date and time in the format YYYY-MM-DD HH:MM:SS
+export const getCurrentDateTime = () => {
+	return `${getFormattedDate()} ${getFormattedTime()}`;
+};
+
+// Get the user's timezone
+export const getUserTimezone = () => {
+	return Intl.DateTimeFormat().resolvedOptions().timeZone;
+};
+
+// Get the weekday
+export const getWeekday = () => {
+	const date = new Date();
+	const weekdays = ['Sunday', 'Monday', 'Tuesday', 'Wednesday', 'Thursday', 'Friday', 'Saturday'];
+	return weekdays[date.getDay()];
+};
+
+export const createMessagesList = (history, messageId) => {
+	if (messageId === null) {
+		return [];
+	}
+
+	const message = history.messages[messageId];
+	if (message?.parentId) {
+		return [...createMessagesList(history, message.parentId), message];
+	} else {
+		return [message];
+	}
+};
+
+export const formatFileSize = (size) => {
+	if (size == null) return 'Unknown size';
+	if (typeof size !== 'number' || size < 0) return 'Invalid size';
+	if (size === 0) return '0 B';
+	const units = ['B', 'KB', 'MB', 'GB', 'TB'];
+	let unitIndex = 0;
+
+	while (size >= 1024 && unitIndex < units.length - 1) {
+		size /= 1024;
+		unitIndex++;
+	}
+	return `${size.toFixed(1)} ${units[unitIndex]}`;
+};
+
+export const getLineCount = (text) => {
+	console.log(typeof text);
+	return text ? text.split('\n').length : 0;
+};
+
+// Helper function to recursively resolve OpenAPI schema into JSON schema format
+function resolveSchema(schemaRef, components, resolvedSchemas = new Set()) {
+	if (!schemaRef) return {};
+
+	if (schemaRef['$ref']) {
+		const refPath = schemaRef['$ref'];
+		const schemaName = refPath.split('/').pop();
+
+		if (resolvedSchemas.has(schemaName)) {
+			// Avoid infinite recursion on circular references
+			return {};
+		}
+		resolvedSchemas.add(schemaName);
+		const referencedSchema = components.schemas[schemaName];
+		return resolveSchema(referencedSchema, components, resolvedSchemas);
+	}
+
+	if (schemaRef.type) {
+		const schemaObj = { type: schemaRef.type };
+
+		if (schemaRef.description) {
+			schemaObj.description = schemaRef.description;
+		}
+
+		switch (schemaRef.type) {
+			case 'object':
+				schemaObj.properties = {};
+				schemaObj.required = schemaRef.required || [];
+				for (const [propName, propSchema] of Object.entries(schemaRef.properties || {})) {
+					schemaObj.properties[propName] = resolveSchema(propSchema, components);
+				}
+				break;
+
+			case 'array':
+				schemaObj.items = resolveSchema(schemaRef.items, components);
+				break;
+
+			default:
+				// for primitive types (string, integer, etc.), just use as is
+				break;
+		}
+		return schemaObj;
+	}
+
+	// fallback for schemas without explicit type
+	return {};
+}
+
+// Main conversion function
+export const convertOpenApiToToolPayload = (openApiSpec) => {
+	const toolPayload = [];
+
+	for (const [path, methods] of Object.entries(openApiSpec.paths)) {
+		for (const [method, operation] of Object.entries(methods)) {
+			if (operation?.operationId) {
+				const tool = {
+					type: 'function',
+					name: operation.operationId,
+					description: operation.description || operation.summary || 'No description available.',
+					parameters: {
+						type: 'object',
+						properties: {},
+						required: []
+					}
+				};
+
+				// Extract path and query parameters
+				if (operation.parameters) {
+					operation.parameters.forEach((param) => {
+						let description = param.schema.description || param.description || '';
+						if (param.schema.enum && Array.isArray(param.schema.enum)) {
+							description += `. Possible values: ${param.schema.enum.join(', ')}`;
+						}
+						tool.parameters.properties[param.name] = {
+							type: param.schema.type,
+							description: description
+						};
+
+						if (param.required) {
+							tool.parameters.required.push(param.name);
+						}
+					});
+				}
+
+				// Extract and recursively resolve requestBody if available
+				if (operation.requestBody) {
+					const content = operation.requestBody.content;
+					if (content && content['application/json']) {
+						const requestSchema = content['application/json'].schema;
+						const resolvedRequestSchema = resolveSchema(requestSchema, openApiSpec.components);
+
+						if (resolvedRequestSchema.properties) {
+							tool.parameters.properties = {
+								...tool.parameters.properties,
+								...resolvedRequestSchema.properties
+							};
+
+							if (resolvedRequestSchema.required) {
+								tool.parameters.required = [
+									...new Set([...tool.parameters.required, ...resolvedRequestSchema.required])
+								];
+							}
+						} else if (resolvedRequestSchema.type === 'array') {
+							tool.parameters = resolvedRequestSchema; // special case when root schema is an array
+						}
+					}
+				}
+
+				toolPayload.push(tool);
+			}
+		}
+	}
+
+	return toolPayload;
+};
+
+export const slugify = (str: string): string => {
+	return (
+		str
+			// 1. Normalize: separate accented letters into base + combining marks
+			.normalize('NFD')
+			// 2. Remove all combining marks (the accents)
+			.replace(/[\u0300-\u036f]/g, '')
+			// 3. Replace any sequence of whitespace with a single hyphen
+			.replace(/\s+/g, '-')
+			// 4. Remove all characters except alphanumeric characters and hyphens
+			.replace(/[^a-zA-Z0-9-]/g, '')
+			// 5. Convert to lowercase
+			.toLowerCase()
+	);
+};