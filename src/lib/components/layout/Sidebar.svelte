--- conflicted
+++ resolved
@@ -564,27 +564,6 @@
 					</Tooltip>
 				</div>
 
-<<<<<<< HEAD
-					setTimeout(() => {
-						if ($mobile) {
-							showSidebar.set(false);
-						}
-					}, 0);
-				}}
-			>
-				<div class="flex items-center">
-					<div class="self-center mx-1.5">
-						<img
-							crossorigin="anonymous"
-							src="{WEBUI_BASE_URL}/static/favicon-dark.png"
-							class="sidebar-new-chat-icon size-5 -translate-x-1.5 rounded-full"
-							alt="logo"
-						/>
-					</div>
-					<div class=" self-center text-sm text-gray-850 dark:text-white font-primary">
-						{$i18n.t('New Chat')}
-					</div>
-=======
 				<div class="">
 					<Tooltip content={$i18n.t('Search')} placement="right">
 						<button
@@ -602,7 +581,6 @@
 							</div>
 						</button>
 					</Tooltip>
->>>>>>> 30d0f8b1
 				</div>
 
 				{#if ($config?.features?.enable_notes ?? false) && ($user?.role === 'admin' || ($user?.permissions?.features?.notes ?? true))}
