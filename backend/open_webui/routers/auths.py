import re
import uuid
import time
import datetime
import logging
from aiohttp import ClientSession
import urllib

from open_webui.models.auths import (
    AddUserForm,
    ApiKey,
    Auths,
    Token,
    LdapForm,
    SigninForm,
    SigninResponse,
    SignupForm,
    UpdatePasswordForm,
    UserResponse,
)
from open_webui.models.users import Users, UpdateProfileForm
from open_webui.models.groups import Groups
from open_webui.models.oauth_sessions import OAuthSessions

from open_webui.tg_bot.bot_instance import bot
from open_webui.my_addons.sync_with_odoo.odoo_logic import check_email_exist
from open_webui.constants import ERROR_MESSAGES, WEBHOOK_MESSAGES
from open_webui.env import (
    WEBUI_AUTH,
    WEBUI_AUTH_TRUSTED_EMAIL_HEADER,
    WEBUI_AUTH_TRUSTED_NAME_HEADER,
    WEBUI_AUTH_TRUSTED_GROUPS_HEADER,
    WEBUI_AUTH_COOKIE_SAME_SITE,
    WEBUI_AUTH_COOKIE_SECURE,
    WEBUI_AUTH_SIGNOUT_REDIRECT_URL,
    ENABLE_INITIAL_ADMIN_SIGNUP,
    SRC_LOG_LEVELS,
    TG_CHAT_ID,
)
from fastapi import APIRouter, Depends, HTTPException, Request, status
from fastapi.responses import RedirectResponse, Response, JSONResponse
from open_webui.config import (
    OPENID_PROVIDER_URL,
    ENABLE_OAUTH_SIGNUP,
    ENABLE_LDAP,
    ENABLE_PASSWORD_AUTH,
)
from pydantic import BaseModel

from open_webui.utils.misc import parse_duration, validate_email_format
from open_webui.utils.auth import (
    validate_password,
    verify_password,
    decode_token,
    invalidate_token,
    create_api_key,
    create_token,
    get_admin_user,
    get_verified_user,
    get_current_user,
    get_password_hash,
    get_http_authorization_cred,
)
from open_webui.utils.webhook import post_webhook
from open_webui.utils.access_control import get_permissions, has_permission

from typing import Optional, List

from ssl import CERT_NONE, CERT_REQUIRED, PROTOCOL_TLS

from ldap3 import Server, Connection, NONE, Tls
from ldap3.utils.conv import escape_filter_chars

router = APIRouter()

log = logging.getLogger(__name__)
log.setLevel(SRC_LOG_LEVELS["MAIN"])

############################
# GetSessionUser
############################


class SessionUserResponse(Token, UserResponse):
    expires_at: Optional[int] = None
    permissions: Optional[dict] = None


class SessionUserInfoResponse(SessionUserResponse):
    bio: Optional[str] = None
    gender: Optional[str] = None
    date_of_birth: Optional[datetime.date] = None


@router.get("/", response_model=SessionUserInfoResponse)
async def get_session_user(
    request: Request, response: Response, user=Depends(get_current_user)
):

    auth_header = request.headers.get("Authorization")
    auth_token = get_http_authorization_cred(auth_header)
    token = auth_token.credentials
    data = decode_token(token)

    expires_at = None

    if data:
        expires_at = data.get("exp")

        if (expires_at is not None) and int(time.time()) > expires_at:
            raise HTTPException(
                status_code=status.HTTP_401_UNAUTHORIZED,
                detail=ERROR_MESSAGES.INVALID_TOKEN,
            )

        # Set the cookie token
        response.set_cookie(
            key="token",
            value=token,
            expires=(
                datetime.datetime.fromtimestamp(expires_at, datetime.timezone.utc)
                if expires_at
                else None
            ),
            httponly=True,  # Ensures the cookie is not accessible via JavaScript
            samesite=WEBUI_AUTH_COOKIE_SAME_SITE,
            secure=WEBUI_AUTH_COOKIE_SECURE,
        )

    user_permissions = get_permissions(
        user.id, request.app.state.config.USER_PERMISSIONS
    )

    return {
        "token": token,
        "token_type": "Bearer",
        "expires_at": expires_at,
        "id": user.id,
        "email": user.email,
        "name": user.name,
        "role": user.role,
        "profile_image_url": user.profile_image_url,
        "bio": user.bio,
        "gender": user.gender,
        "date_of_birth": user.date_of_birth,
        "permissions": user_permissions,
    }


############################
# Update Profile
############################


@router.post("/update/profile", response_model=UserResponse)
async def update_profile(
    form_data: UpdateProfileForm, session_user=Depends(get_verified_user)
):
    if session_user:
        user = Users.update_user_by_id(
            session_user.id,
            form_data.model_dump(),
        )
        if user:
            return user
        else:
            raise HTTPException(400, detail=ERROR_MESSAGES.DEFAULT())
    else:
        raise HTTPException(400, detail=ERROR_MESSAGES.INVALID_CRED)


############################
# Update Password
############################


@router.post("/update/password", response_model=bool)
async def update_password(
    form_data: UpdatePasswordForm, session_user=Depends(get_current_user)
):
    if WEBUI_AUTH_TRUSTED_EMAIL_HEADER:
        raise HTTPException(400, detail=ERROR_MESSAGES.ACTION_PROHIBITED)
    if session_user:
        user = Auths.authenticate_user(
            session_user.email, lambda pw: verify_password(form_data.password, pw)
        )

        if user:
            try:
                validate_password(form_data.password)
            except Exception as e:
                raise HTTPException(400, detail=str(e))
            hashed = get_password_hash(form_data.new_password)
            return Auths.update_user_password_by_id(user.id, hashed)
        else:
            raise HTTPException(400, detail=ERROR_MESSAGES.INCORRECT_PASSWORD)
    else:
        raise HTTPException(400, detail=ERROR_MESSAGES.INVALID_CRED)


############################
# LDAP Authentication
############################
@router.post("/ldap", response_model=SessionUserResponse)
async def ldap_auth(request: Request, response: Response, form_data: LdapForm):
    # Security checks FIRST - before loading any config
    if not request.app.state.config.ENABLE_LDAP:
        raise HTTPException(400, detail="LDAP authentication is not enabled")

    if not ENABLE_PASSWORD_AUTH:
        raise HTTPException(
            status_code=status.HTTP_403_FORBIDDEN,
            detail=ERROR_MESSAGES.ACTION_PROHIBITED,
        )

    # NOW load LDAP config variables
    LDAP_SERVER_LABEL = request.app.state.config.LDAP_SERVER_LABEL
    LDAP_SERVER_HOST = request.app.state.config.LDAP_SERVER_HOST
    LDAP_SERVER_PORT = request.app.state.config.LDAP_SERVER_PORT
    LDAP_ATTRIBUTE_FOR_MAIL = request.app.state.config.LDAP_ATTRIBUTE_FOR_MAIL
    LDAP_ATTRIBUTE_FOR_USERNAME = request.app.state.config.LDAP_ATTRIBUTE_FOR_USERNAME
    LDAP_SEARCH_BASE = request.app.state.config.LDAP_SEARCH_BASE
    LDAP_SEARCH_FILTERS = request.app.state.config.LDAP_SEARCH_FILTERS
    LDAP_APP_DN = request.app.state.config.LDAP_APP_DN
    LDAP_APP_PASSWORD = request.app.state.config.LDAP_APP_PASSWORD
    LDAP_USE_TLS = request.app.state.config.LDAP_USE_TLS
    LDAP_CA_CERT_FILE = request.app.state.config.LDAP_CA_CERT_FILE
    LDAP_VALIDATE_CERT = (
        CERT_REQUIRED if request.app.state.config.LDAP_VALIDATE_CERT else CERT_NONE
    )
    LDAP_CIPHERS = (
        request.app.state.config.LDAP_CIPHERS
        if request.app.state.config.LDAP_CIPHERS
        else "ALL"
    )

    try:
        tls = Tls(
            validate=LDAP_VALIDATE_CERT,
            version=PROTOCOL_TLS,
            ca_certs_file=LDAP_CA_CERT_FILE,
            ciphers=LDAP_CIPHERS,
        )
    except Exception as e:
        log.error(f"TLS configuration error: {str(e)}")
        raise HTTPException(400, detail="Failed to configure TLS for LDAP connection.")

    try:
        server = Server(
            host=LDAP_SERVER_HOST,
            port=LDAP_SERVER_PORT,
            get_info=NONE,
            use_ssl=LDAP_USE_TLS,
            tls=tls,
        )
        connection_app = Connection(
            server,
            LDAP_APP_DN,
            LDAP_APP_PASSWORD,
            auto_bind="NONE",
            authentication="SIMPLE" if LDAP_APP_DN else "ANONYMOUS",
        )
        if not connection_app.bind():
            raise HTTPException(400, detail="Application account bind failed")

        ENABLE_LDAP_GROUP_MANAGEMENT = (
            request.app.state.config.ENABLE_LDAP_GROUP_MANAGEMENT
        )
        ENABLE_LDAP_GROUP_CREATION = request.app.state.config.ENABLE_LDAP_GROUP_CREATION
        LDAP_ATTRIBUTE_FOR_GROUPS = request.app.state.config.LDAP_ATTRIBUTE_FOR_GROUPS

        search_attributes = [
            f"{LDAP_ATTRIBUTE_FOR_USERNAME}",
            f"{LDAP_ATTRIBUTE_FOR_MAIL}",
            "cn",
        ]

        if ENABLE_LDAP_GROUP_MANAGEMENT:
            search_attributes.append(f"{LDAP_ATTRIBUTE_FOR_GROUPS}")
            log.info(
                f"LDAP Group Management enabled. Adding {LDAP_ATTRIBUTE_FOR_GROUPS} to search attributes"
            )

        log.info(f"LDAP search attributes: {search_attributes}")

        search_success = connection_app.search(
            search_base=LDAP_SEARCH_BASE,
            search_filter=f"(&({LDAP_ATTRIBUTE_FOR_USERNAME}={escape_filter_chars(form_data.user.lower())}){LDAP_SEARCH_FILTERS})",
            attributes=search_attributes,
        )

        if not search_success or not connection_app.entries:
            raise HTTPException(400, detail="User not found in the LDAP server")

        entry = connection_app.entries[0]
        username = str(entry[f"{LDAP_ATTRIBUTE_FOR_USERNAME}"]).lower()
        email = entry[
            f"{LDAP_ATTRIBUTE_FOR_MAIL}"
        ].value  # retrieve the Attribute value
        if not email:
            raise HTTPException(400, "User does not have a valid email address.")
        elif isinstance(email, str):
            email = email.lower()
        elif isinstance(email, list):
            email = email[0].lower()
        else:
            email = str(email).lower()

        cn = str(entry["cn"])
        user_dn = entry.entry_dn

        user_groups = []
        if ENABLE_LDAP_GROUP_MANAGEMENT and LDAP_ATTRIBUTE_FOR_GROUPS in entry:
            group_dns = entry[LDAP_ATTRIBUTE_FOR_GROUPS]
            log.info(f"LDAP raw group DNs for user {username}: {group_dns}")

            if group_dns:
                log.info(f"LDAP group_dns original: {group_dns}")
                log.info(f"LDAP group_dns type: {type(group_dns)}")
                log.info(f"LDAP group_dns length: {len(group_dns)}")

                if hasattr(group_dns, "value"):
                    group_dns = group_dns.value
                    log.info(f"Extracted .value property: {group_dns}")
                elif hasattr(group_dns, "__iter__") and not isinstance(
                    group_dns, (str, bytes)
                ):
                    group_dns = list(group_dns)
                    log.info(f"Converted to list: {group_dns}")

                if isinstance(group_dns, list):
                    group_dns = [str(item) for item in group_dns]
                else:
                    group_dns = [str(group_dns)]

                log.info(
                    f"LDAP group_dns after processing - type: {type(group_dns)}, length: {len(group_dns)}"
                )

                for group_idx, group_dn in enumerate(group_dns):
                    group_dn = str(group_dn)
                    log.info(f"Processing group DN #{group_idx + 1}: {group_dn}")

                    try:
                        group_cn = None

                        for item in group_dn.split(","):
                            item = item.strip()
                            if item.upper().startswith("CN="):
                                group_cn = item[3:]
                                break

                        if group_cn:
                            user_groups.append(group_cn)

                        else:
                            log.warning(
                                f"Could not extract CN from group DN: {group_dn}"
                            )
                    except Exception as e:
                        log.warning(
                            f"Failed to extract group name from DN {group_dn}: {e}"
                        )

                log.info(
                    f"LDAP groups for user {username}: {user_groups} (total: {len(user_groups)})"
                )
            else:
                log.info(f"No groups found for user {username}")
        elif ENABLE_LDAP_GROUP_MANAGEMENT:
            log.warning(
                f"LDAP Group Management enabled but {LDAP_ATTRIBUTE_FOR_GROUPS} attribute not found in user entry"
            )

        if username == form_data.user.lower():
            connection_user = Connection(
                server,
                user_dn,
                form_data.password,
                auto_bind="NONE",
                authentication="SIMPLE",
            )
            if not connection_user.bind():
                raise HTTPException(400, "Authentication failed.")

            user = Users.get_user_by_email(email)
            if not user:
                try:
                    role = (
                        "admin"
                        if not Users.has_users()
                        else request.app.state.config.DEFAULT_USER_ROLE
                    )

                    user = Auths.insert_new_auth(
                        email=email,
                        password=str(uuid.uuid4()),
                        name=cn,
                        role=role,
                    )

                    if not user:
                        raise HTTPException(
                            500, detail=ERROR_MESSAGES.CREATE_USER_ERROR
                        )

                except HTTPException:
                    raise
                except Exception as err:
                    log.error(f"LDAP user creation error: {str(err)}")
                    raise HTTPException(
                        500, detail="Internal error occurred during LDAP user creation."
                    )

            user = Auths.authenticate_user_by_email(email)

            if user:
                expires_delta = parse_duration(request.app.state.config.JWT_EXPIRES_IN)
                expires_at = None
                if expires_delta:
                    expires_at = int(time.time()) + int(expires_delta.total_seconds())

                token = create_token(
                    data={"id": user.id},
                    expires_delta=expires_delta,
                )

                # Set the cookie token
                response.set_cookie(
                    key="token",
                    value=token,
                    expires=(
                        datetime.datetime.fromtimestamp(
                            expires_at, datetime.timezone.utc
                        )
                        if expires_at
                        else None
                    ),
                    httponly=True,  # Ensures the cookie is not accessible via JavaScript
                    samesite=WEBUI_AUTH_COOKIE_SAME_SITE,
                    secure=WEBUI_AUTH_COOKIE_SECURE,
                )

                user_permissions = get_permissions(
                    user.id, request.app.state.config.USER_PERMISSIONS
                )

                if (
                    user.role != "admin"
                    and ENABLE_LDAP_GROUP_MANAGEMENT
                    and user_groups
                ):
                    if ENABLE_LDAP_GROUP_CREATION:
                        Groups.create_groups_by_group_names(user.id, user_groups)

                    try:
                        Groups.sync_groups_by_group_names(user.id, user_groups)
                        log.info(
                            f"Successfully synced groups for user {user.id}: {user_groups}"
                        )
                    except Exception as e:
                        log.error(f"Failed to sync groups for user {user.id}: {e}")

                return {
                    "token": token,
                    "token_type": "Bearer",
                    "expires_at": expires_at,
                    "id": user.id,
                    "email": user.email,
                    "name": user.name,
                    "role": user.role,
                    "profile_image_url": user.profile_image_url,
                    "permissions": user_permissions,
                }
            else:
                raise HTTPException(400, detail=ERROR_MESSAGES.INVALID_CRED)
        else:
            raise HTTPException(400, "User record mismatch.")
    except Exception as e:
        log.error(f"LDAP authentication error: {str(e)}")
        raise HTTPException(400, detail="LDAP authentication failed.")


############################
# SignIn
############################


@router.post("/signin", response_model=SessionUserResponse)
async def signin(request: Request, response: Response, form_data: SigninForm):
    if not ENABLE_PASSWORD_AUTH:
        raise HTTPException(
            status_code=status.HTTP_403_FORBIDDEN,
            detail=ERROR_MESSAGES.ACTION_PROHIBITED,
        )

    if WEBUI_AUTH_TRUSTED_EMAIL_HEADER:
        if WEBUI_AUTH_TRUSTED_EMAIL_HEADER not in request.headers:
            raise HTTPException(400, detail=ERROR_MESSAGES.INVALID_TRUSTED_HEADER)

        email = request.headers[WEBUI_AUTH_TRUSTED_EMAIL_HEADER].lower()
        name = email

        if WEBUI_AUTH_TRUSTED_NAME_HEADER:
            name = request.headers.get(WEBUI_AUTH_TRUSTED_NAME_HEADER, email)
            try:
                name = urllib.parse.unquote(name, encoding="utf-8")
            except Exception as e:
                pass

        if not Users.get_user_by_email(email.lower()):
            await signup(
                request,
                response,
                SignupForm(email=email, password=str(uuid.uuid4()), name=name),
            )

        user = Auths.authenticate_user_by_email(email)
        if WEBUI_AUTH_TRUSTED_GROUPS_HEADER and user and user.role != "admin":
            group_names = request.headers.get(
                WEBUI_AUTH_TRUSTED_GROUPS_HEADER, ""
            ).split(",")
            group_names = [name.strip() for name in group_names if name.strip()]

            if group_names:
                Groups.sync_groups_by_group_names(user.id, group_names)

    elif WEBUI_AUTH == False:
        admin_email = "admin@localhost"
        admin_password = "admin"

        if Users.get_user_by_email(admin_email.lower()):
            user = Auths.authenticate_user(
                admin_email.lower(), lambda pw: verify_password(admin_password, pw)
            )
        else:
            if Users.has_users():
                raise HTTPException(400, detail=ERROR_MESSAGES.EXISTING_USERS)

            await signup(
                request,
                response,
                SignupForm(email=admin_email, password=admin_password, name="User"),
            )

            user = Auths.authenticate_user(
                admin_email.lower(), lambda pw: verify_password(admin_password, pw)
            )
    else:
        password_bytes = form_data.password.encode("utf-8")
        if len(password_bytes) > 72:
            # TODO: Implement other hashing algorithms that support longer passwords
            log.info("Password too long, truncating to 72 bytes for bcrypt")
            password_bytes = password_bytes[:72]

            # decode safely — ignore incomplete UTF-8 sequences
            form_data.password = password_bytes.decode("utf-8", errors="ignore")

        user = Auths.authenticate_user(
            form_data.email.lower(), lambda pw: verify_password(form_data.password, pw)
        )

    if user:

        expires_delta = parse_duration(request.app.state.config.JWT_EXPIRES_IN)
        expires_at = None
        if expires_delta:
            expires_at = int(time.time()) + int(expires_delta.total_seconds())

        token = create_token(
            data={"id": user.id},
            expires_delta=expires_delta,
        )

        datetime_expires_at = (
            datetime.datetime.fromtimestamp(expires_at, datetime.timezone.utc)
            if expires_at
            else None
        )

        # Set the cookie token
        response.set_cookie(
            key="token",
            value=token,
            expires=datetime_expires_at,
            httponly=True,  # Ensures the cookie is not accessible via JavaScript
            samesite=WEBUI_AUTH_COOKIE_SAME_SITE,
            secure=WEBUI_AUTH_COOKIE_SECURE,
        )

        user_permissions = get_permissions(
            user.id, request.app.state.config.USER_PERMISSIONS
        )

        return {
            "token": token,
            "token_type": "Bearer",
            "expires_at": expires_at,
            "id": user.id,
            "email": user.email,
            "name": user.name,
            "role": user.role,
            "profile_image_url": user.profile_image_url,
            "permissions": user_permissions,
        }
    else:
        raise HTTPException(400, detail=ERROR_MESSAGES.INVALID_CRED)


############################
# SignUp
############################


@router.post("/signup", response_model=SessionUserResponse)
async def signup(request: Request, response: Response, form_data: SignupForm):
    has_users = Users.has_users()

    if WEBUI_AUTH:
        if (
            not request.app.state.config.ENABLE_SIGNUP
            or not request.app.state.config.ENABLE_LOGIN_FORM
        ):
            if has_users or not ENABLE_INITIAL_ADMIN_SIGNUP:
                raise HTTPException(
                    status.HTTP_403_FORBIDDEN, detail=ERROR_MESSAGES.ACCESS_PROHIBITED
                )
    else:
        if has_users:
            raise HTTPException(
                status.HTTP_403_FORBIDDEN, detail=ERROR_MESSAGES.ACCESS_PROHIBITED
            )

    if not validate_email_format(form_data.email.lower()):
        raise HTTPException(
            status.HTTP_400_BAD_REQUEST, detail=ERROR_MESSAGES.INVALID_EMAIL_FORMAT
        )

    if Users.get_user_by_email(form_data.email.lower()):
        raise HTTPException(400, detail=ERROR_MESSAGES.EMAIL_TAKEN)

    try:
<<<<<<< HEAD

        role = (
        "admin" if not has_users else "user" if check_email_exist(form_data.email.lower()) else request.app.state.config.DEFAULT_USER_ROLE
        )

        # The password passed to bcrypt must be 72 bytes or fewer. If it is longer, it will be truncated before hashing.
        if len(form_data.password.encode("utf-8")) > 72:
            raise HTTPException(
                status.HTTP_400_BAD_REQUEST,
                detail=ERROR_MESSAGES.PASSWORD_TOO_LONG,
            )
=======
        try:
            validate_password(form_data.password)
        except Exception as e:
            raise HTTPException(400, detail=str(e))
>>>>>>> e3faec62

        hashed = get_password_hash(form_data.password)

        role = "admin" if not has_users else request.app.state.config.DEFAULT_USER_ROLE
        user = Auths.insert_new_auth(
            form_data.email.lower(),
            hashed,
            form_data.name,
            form_data.profile_image_url,
            role,
        )

        try:
            if bot != None and TG_CHAT_ID:
                log.info(
                    f"Sending Telegram message for pending user registration: {form_data.name}, {form_data.email.lower()}"
                )
                if role == "pending":
                    await bot.send_message(
                        TG_CHAT_ID,
                        f"Користувач {form_data.name} надіслав запит на реєстрацію аккаунта. Почта {form_data.email.lower()}. Посилання на адмін панель з користувачами https://gpt.ta-da.ua/admin/users .",
                    )
                if role == "user":
                    await bot.send_message(
                        TG_CHAT_ID,
                        f"Користувач {form_data.name} зареєструвався. Почта {form_data.email.lower()}. Посилання на адмін панель з користувачами https://gpt.ta-da.ua/admin/users .",
                    )
        except Exception as e:
            log.info(f"Error {e}")

        if user:
            expires_delta = parse_duration(request.app.state.config.JWT_EXPIRES_IN)
            expires_at = None
            if expires_delta:
                expires_at = int(time.time()) + int(expires_delta.total_seconds())

            token = create_token(
                data={"id": user.id},
                expires_delta=expires_delta,
            )

            datetime_expires_at = (
                datetime.datetime.fromtimestamp(expires_at, datetime.timezone.utc)
                if expires_at
                else None
            )

            # Set the cookie token
            response.set_cookie(
                key="token",
                value=token,
                expires=datetime_expires_at,
                httponly=True,  # Ensures the cookie is not accessible via JavaScript
                samesite=WEBUI_AUTH_COOKIE_SAME_SITE,
                secure=WEBUI_AUTH_COOKIE_SECURE,
            )

            if request.app.state.config.WEBHOOK_URL:
                await post_webhook(
                    request.app.state.WEBUI_NAME,
                    request.app.state.config.WEBHOOK_URL,
                    WEBHOOK_MESSAGES.USER_SIGNUP(user.name),
                    {
                        "action": "signup",
                        "message": WEBHOOK_MESSAGES.USER_SIGNUP(user.name),
                        "user": user.model_dump_json(exclude_none=True),
                    },
                )

            user_permissions = get_permissions(
                user.id, request.app.state.config.USER_PERMISSIONS
            )

            if not has_users:
                # Disable signup after the first user is created
                request.app.state.config.ENABLE_SIGNUP = False

            default_group_id = getattr(request.app.state.config, "DEFAULT_GROUP_ID", "")
            if default_group_id and default_group_id:
                Groups.add_users_to_group(default_group_id, [user.id])

            return {
                "token": token,
                "token_type": "Bearer",
                "expires_at": expires_at,
                "id": user.id,
                "email": user.email,
                "name": user.name,
                "role": user.role,
                "profile_image_url": user.profile_image_url,
                "permissions": user_permissions,
            }
        else:
            raise HTTPException(500, detail=ERROR_MESSAGES.CREATE_USER_ERROR)
    except Exception as err:
        log.error(f"Signup error: {str(err)}")
        raise HTTPException(500, detail="An internal error occurred during signup.")


@router.get("/signout")
async def signout(request: Request, response: Response):

    # get auth token from headers or cookies
    token = None
    auth_header = request.headers.get("Authorization")
    if auth_header:
        auth_cred = get_http_authorization_cred(auth_header)
        token = auth_cred.credentials
    else:
        token = request.cookies.get("token")

    if token:
        await invalidate_token(request, token)

    response.delete_cookie("token")
    response.delete_cookie("oui-session")
    response.delete_cookie("oauth_id_token")

    oauth_session_id = request.cookies.get("oauth_session_id")
    if oauth_session_id:
        response.delete_cookie("oauth_session_id")

        session = OAuthSessions.get_session_by_id(oauth_session_id)
        oauth_server_metadata_url = (
            request.app.state.oauth_manager.get_server_metadata_url(session.provider)
            if session
            else None
        ) or OPENID_PROVIDER_URL.value

        if session and oauth_server_metadata_url:
            oauth_id_token = session.token.get("id_token")
            try:
                async with ClientSession(trust_env=True) as session:
                    async with session.get(oauth_server_metadata_url) as r:
                        if r.status == 200:
                            openid_data = await r.json()
                            logout_url = openid_data.get("end_session_endpoint")

                            if logout_url:
                                return JSONResponse(
                                    status_code=200,
                                    content={
                                        "status": True,
                                        "redirect_url": f"{logout_url}?id_token_hint={oauth_id_token}"
                                        + (
                                            f"&post_logout_redirect_uri={WEBUI_AUTH_SIGNOUT_REDIRECT_URL}"
                                            if WEBUI_AUTH_SIGNOUT_REDIRECT_URL
                                            else ""
                                        ),
                                    },
                                    headers=response.headers,
                                )
                        else:
                            raise Exception("Failed to fetch OpenID configuration")

            except Exception as e:
                log.error(f"OpenID signout error: {str(e)}")
                raise HTTPException(
                    status_code=500,
                    detail="Failed to sign out from the OpenID provider.",
                    headers=response.headers,
                )

    if WEBUI_AUTH_SIGNOUT_REDIRECT_URL:
        return JSONResponse(
            status_code=200,
            content={
                "status": True,
                "redirect_url": WEBUI_AUTH_SIGNOUT_REDIRECT_URL,
            },
            headers=response.headers,
        )

    return JSONResponse(
        status_code=200, content={"status": True}, headers=response.headers
    )


############################
# AddUser
############################


@router.post("/add", response_model=SigninResponse)
async def add_user(form_data: AddUserForm, user=Depends(get_admin_user)):
    if not validate_email_format(form_data.email.lower()):
        raise HTTPException(
            status.HTTP_400_BAD_REQUEST, detail=ERROR_MESSAGES.INVALID_EMAIL_FORMAT
        )

    if Users.get_user_by_email(form_data.email.lower()):
        raise HTTPException(400, detail=ERROR_MESSAGES.EMAIL_TAKEN)

    try:
        try:
            validate_password(form_data.password)
        except Exception as e:
            raise HTTPException(400, detail=str(e))

        hashed = get_password_hash(form_data.password)
        user = Auths.insert_new_auth(
            form_data.email.lower(),
            hashed,
            form_data.name,
            form_data.profile_image_url,
            form_data.role,
        )

        if user:
            token = create_token(data={"id": user.id})
            return {
                "token": token,
                "token_type": "Bearer",
                "id": user.id,
                "email": user.email,
                "name": user.name,
                "role": user.role,
                "profile_image_url": user.profile_image_url,
            }
        else:
            raise HTTPException(500, detail=ERROR_MESSAGES.CREATE_USER_ERROR)
    except Exception as err:
        log.error(f"Add user error: {str(err)}")
        raise HTTPException(
            500, detail="An internal error occurred while adding the user."
        )


############################
# GetAdminDetails
############################


@router.get("/admin/details")
async def get_admin_details(request: Request, user=Depends(get_current_user)):
    if request.app.state.config.SHOW_ADMIN_DETAILS:
        admin_email = request.app.state.config.ADMIN_EMAIL
        admin_name = None

        log.info(f"Admin details - Email: {admin_email}, Name: {admin_name}")

        if admin_email:
            admin = Users.get_user_by_email(admin_email)
            if admin:
                admin_name = admin.name
        else:
            admin = Users.get_first_user()
            if admin:
                admin_email = admin.email
                admin_name = admin.name

        return {
            "name": admin_name,
            "email": admin_email,
        }
    else:
        raise HTTPException(400, detail=ERROR_MESSAGES.ACTION_PROHIBITED)


############################
# ToggleSignUp
############################


@router.get("/admin/config")
async def get_admin_config(request: Request, user=Depends(get_admin_user)):
    return {
        "SHOW_ADMIN_DETAILS": request.app.state.config.SHOW_ADMIN_DETAILS,
        "WEBUI_URL": request.app.state.config.WEBUI_URL,
        "ENABLE_SIGNUP": request.app.state.config.ENABLE_SIGNUP,
        "ENABLE_API_KEYS": request.app.state.config.ENABLE_API_KEYS,
        "ENABLE_API_KEYS_ENDPOINT_RESTRICTIONS": request.app.state.config.ENABLE_API_KEYS_ENDPOINT_RESTRICTIONS,
        "API_KEYS_ALLOWED_ENDPOINTS": request.app.state.config.API_KEYS_ALLOWED_ENDPOINTS,
        "DEFAULT_USER_ROLE": request.app.state.config.DEFAULT_USER_ROLE,
        "DEFAULT_GROUP_ID": request.app.state.config.DEFAULT_GROUP_ID,
        "JWT_EXPIRES_IN": request.app.state.config.JWT_EXPIRES_IN,
        "ENABLE_COMMUNITY_SHARING": request.app.state.config.ENABLE_COMMUNITY_SHARING,
        "ENABLE_MESSAGE_RATING": request.app.state.config.ENABLE_MESSAGE_RATING,
        "ENABLE_CHANNELS": request.app.state.config.ENABLE_CHANNELS,
        "ENABLE_NOTES": request.app.state.config.ENABLE_NOTES,
        "ENABLE_USER_WEBHOOKS": request.app.state.config.ENABLE_USER_WEBHOOKS,
        "PENDING_USER_OVERLAY_TITLE": request.app.state.config.PENDING_USER_OVERLAY_TITLE,
        "PENDING_USER_OVERLAY_CONTENT": request.app.state.config.PENDING_USER_OVERLAY_CONTENT,
        "RESPONSE_WATERMARK": request.app.state.config.RESPONSE_WATERMARK,
    }


class AdminConfig(BaseModel):
    SHOW_ADMIN_DETAILS: bool
    WEBUI_URL: str
    ENABLE_SIGNUP: bool
    ENABLE_API_KEYS: bool
    ENABLE_API_KEYS_ENDPOINT_RESTRICTIONS: bool
    API_KEYS_ALLOWED_ENDPOINTS: str
    DEFAULT_USER_ROLE: str
    DEFAULT_GROUP_ID: str
    JWT_EXPIRES_IN: str
    ENABLE_COMMUNITY_SHARING: bool
    ENABLE_MESSAGE_RATING: bool
    ENABLE_CHANNELS: bool
    ENABLE_NOTES: bool
    ENABLE_USER_WEBHOOKS: bool
    PENDING_USER_OVERLAY_TITLE: Optional[str] = None
    PENDING_USER_OVERLAY_CONTENT: Optional[str] = None
    RESPONSE_WATERMARK: Optional[str] = None


@router.post("/admin/config")
async def update_admin_config(
    request: Request, form_data: AdminConfig, user=Depends(get_admin_user)
):
    request.app.state.config.SHOW_ADMIN_DETAILS = form_data.SHOW_ADMIN_DETAILS
    request.app.state.config.WEBUI_URL = form_data.WEBUI_URL
    request.app.state.config.ENABLE_SIGNUP = form_data.ENABLE_SIGNUP

    request.app.state.config.ENABLE_API_KEYS = form_data.ENABLE_API_KEYS
    request.app.state.config.ENABLE_API_KEYS_ENDPOINT_RESTRICTIONS = (
        form_data.ENABLE_API_KEYS_ENDPOINT_RESTRICTIONS
    )
    request.app.state.config.API_KEYS_ALLOWED_ENDPOINTS = (
        form_data.API_KEYS_ALLOWED_ENDPOINTS
    )

    request.app.state.config.ENABLE_CHANNELS = form_data.ENABLE_CHANNELS
    request.app.state.config.ENABLE_NOTES = form_data.ENABLE_NOTES

    if form_data.DEFAULT_USER_ROLE in ["pending", "user", "admin"]:
        request.app.state.config.DEFAULT_USER_ROLE = form_data.DEFAULT_USER_ROLE

    request.app.state.config.DEFAULT_GROUP_ID = form_data.DEFAULT_GROUP_ID

    pattern = r"^(-1|0|(-?\d+(\.\d+)?)(ms|s|m|h|d|w))$"

    # Check if the input string matches the pattern
    if re.match(pattern, form_data.JWT_EXPIRES_IN):
        request.app.state.config.JWT_EXPIRES_IN = form_data.JWT_EXPIRES_IN

    request.app.state.config.ENABLE_COMMUNITY_SHARING = (
        form_data.ENABLE_COMMUNITY_SHARING
    )
    request.app.state.config.ENABLE_MESSAGE_RATING = form_data.ENABLE_MESSAGE_RATING

    request.app.state.config.ENABLE_USER_WEBHOOKS = form_data.ENABLE_USER_WEBHOOKS

    request.app.state.config.PENDING_USER_OVERLAY_TITLE = (
        form_data.PENDING_USER_OVERLAY_TITLE
    )
    request.app.state.config.PENDING_USER_OVERLAY_CONTENT = (
        form_data.PENDING_USER_OVERLAY_CONTENT
    )

    request.app.state.config.RESPONSE_WATERMARK = form_data.RESPONSE_WATERMARK

    return {
        "SHOW_ADMIN_DETAILS": request.app.state.config.SHOW_ADMIN_DETAILS,
        "WEBUI_URL": request.app.state.config.WEBUI_URL,
        "ENABLE_SIGNUP": request.app.state.config.ENABLE_SIGNUP,
        "ENABLE_API_KEYS": request.app.state.config.ENABLE_API_KEYS,
        "ENABLE_API_KEYS_ENDPOINT_RESTRICTIONS": request.app.state.config.ENABLE_API_KEYS_ENDPOINT_RESTRICTIONS,
        "API_KEYS_ALLOWED_ENDPOINTS": request.app.state.config.API_KEYS_ALLOWED_ENDPOINTS,
        "DEFAULT_USER_ROLE": request.app.state.config.DEFAULT_USER_ROLE,
        "DEFAULT_GROUP_ID": request.app.state.config.DEFAULT_GROUP_ID,
        "JWT_EXPIRES_IN": request.app.state.config.JWT_EXPIRES_IN,
        "ENABLE_COMMUNITY_SHARING": request.app.state.config.ENABLE_COMMUNITY_SHARING,
        "ENABLE_MESSAGE_RATING": request.app.state.config.ENABLE_MESSAGE_RATING,
        "ENABLE_CHANNELS": request.app.state.config.ENABLE_CHANNELS,
        "ENABLE_NOTES": request.app.state.config.ENABLE_NOTES,
        "ENABLE_USER_WEBHOOKS": request.app.state.config.ENABLE_USER_WEBHOOKS,
        "PENDING_USER_OVERLAY_TITLE": request.app.state.config.PENDING_USER_OVERLAY_TITLE,
        "PENDING_USER_OVERLAY_CONTENT": request.app.state.config.PENDING_USER_OVERLAY_CONTENT,
        "RESPONSE_WATERMARK": request.app.state.config.RESPONSE_WATERMARK,
    }


class LdapServerConfig(BaseModel):
    label: str
    host: str
    port: Optional[int] = None
    attribute_for_mail: str = "mail"
    attribute_for_username: str = "uid"
    app_dn: str
    app_dn_password: str
    search_base: str
    search_filters: str = ""
    use_tls: bool = True
    certificate_path: Optional[str] = None
    validate_cert: bool = True
    ciphers: Optional[str] = "ALL"


@router.get("/admin/config/ldap/server", response_model=LdapServerConfig)
async def get_ldap_server(request: Request, user=Depends(get_admin_user)):
    return {
        "label": request.app.state.config.LDAP_SERVER_LABEL,
        "host": request.app.state.config.LDAP_SERVER_HOST,
        "port": request.app.state.config.LDAP_SERVER_PORT,
        "attribute_for_mail": request.app.state.config.LDAP_ATTRIBUTE_FOR_MAIL,
        "attribute_for_username": request.app.state.config.LDAP_ATTRIBUTE_FOR_USERNAME,
        "app_dn": request.app.state.config.LDAP_APP_DN,
        "app_dn_password": request.app.state.config.LDAP_APP_PASSWORD,
        "search_base": request.app.state.config.LDAP_SEARCH_BASE,
        "search_filters": request.app.state.config.LDAP_SEARCH_FILTERS,
        "use_tls": request.app.state.config.LDAP_USE_TLS,
        "certificate_path": request.app.state.config.LDAP_CA_CERT_FILE,
        "validate_cert": request.app.state.config.LDAP_VALIDATE_CERT,
        "ciphers": request.app.state.config.LDAP_CIPHERS,
    }


@router.post("/admin/config/ldap/server")
async def update_ldap_server(
    request: Request, form_data: LdapServerConfig, user=Depends(get_admin_user)
):
    required_fields = [
        "label",
        "host",
        "attribute_for_mail",
        "attribute_for_username",
        "app_dn",
        "app_dn_password",
        "search_base",
    ]
    for key in required_fields:
        value = getattr(form_data, key)
        if not value:
            raise HTTPException(400, detail=f"Required field {key} is empty")

    request.app.state.config.LDAP_SERVER_LABEL = form_data.label
    request.app.state.config.LDAP_SERVER_HOST = form_data.host
    request.app.state.config.LDAP_SERVER_PORT = form_data.port
    request.app.state.config.LDAP_ATTRIBUTE_FOR_MAIL = form_data.attribute_for_mail
    request.app.state.config.LDAP_ATTRIBUTE_FOR_USERNAME = (
        form_data.attribute_for_username
    )
    request.app.state.config.LDAP_APP_DN = form_data.app_dn
    request.app.state.config.LDAP_APP_PASSWORD = form_data.app_dn_password
    request.app.state.config.LDAP_SEARCH_BASE = form_data.search_base
    request.app.state.config.LDAP_SEARCH_FILTERS = form_data.search_filters
    request.app.state.config.LDAP_USE_TLS = form_data.use_tls
    request.app.state.config.LDAP_CA_CERT_FILE = form_data.certificate_path
    request.app.state.config.LDAP_VALIDATE_CERT = form_data.validate_cert
    request.app.state.config.LDAP_CIPHERS = form_data.ciphers

    return {
        "label": request.app.state.config.LDAP_SERVER_LABEL,
        "host": request.app.state.config.LDAP_SERVER_HOST,
        "port": request.app.state.config.LDAP_SERVER_PORT,
        "attribute_for_mail": request.app.state.config.LDAP_ATTRIBUTE_FOR_MAIL,
        "attribute_for_username": request.app.state.config.LDAP_ATTRIBUTE_FOR_USERNAME,
        "app_dn": request.app.state.config.LDAP_APP_DN,
        "app_dn_password": request.app.state.config.LDAP_APP_PASSWORD,
        "search_base": request.app.state.config.LDAP_SEARCH_BASE,
        "search_filters": request.app.state.config.LDAP_SEARCH_FILTERS,
        "use_tls": request.app.state.config.LDAP_USE_TLS,
        "certificate_path": request.app.state.config.LDAP_CA_CERT_FILE,
        "validate_cert": request.app.state.config.LDAP_VALIDATE_CERT,
        "ciphers": request.app.state.config.LDAP_CIPHERS,
    }


@router.get("/admin/config/ldap")
async def get_ldap_config(request: Request, user=Depends(get_admin_user)):
    return {"ENABLE_LDAP": request.app.state.config.ENABLE_LDAP}


class LdapConfigForm(BaseModel):
    enable_ldap: Optional[bool] = None


@router.post("/admin/config/ldap")
async def update_ldap_config(
    request: Request, form_data: LdapConfigForm, user=Depends(get_admin_user)
):
    request.app.state.config.ENABLE_LDAP = form_data.enable_ldap
    return {"ENABLE_LDAP": request.app.state.config.ENABLE_LDAP}


############################
# API Key
############################


# create api key
@router.post("/api_key", response_model=ApiKey)
async def generate_api_key(request: Request, user=Depends(get_current_user)):
    if not request.app.state.config.ENABLE_API_KEYS or not has_permission(
        user.id, "features.api_keys", request.app.state.config.USER_PERMISSIONS
    ):
        raise HTTPException(
            status_code=status.HTTP_403_FORBIDDEN,
            detail=ERROR_MESSAGES.API_KEY_CREATION_NOT_ALLOWED,
        )

    api_key = create_api_key()
    success = Users.update_user_api_key_by_id(user.id, api_key)

    if success:
        return {
            "api_key": api_key,
        }
    else:
        raise HTTPException(500, detail=ERROR_MESSAGES.CREATE_API_KEY_ERROR)


# delete api key
@router.delete("/api_key", response_model=bool)
async def delete_api_key(user=Depends(get_current_user)):
    success = Users.update_user_api_key_by_id(user.id, None)
    return success


# get api key
@router.get("/api_key", response_model=ApiKey)
async def get_api_key(user=Depends(get_current_user)):
    api_key = Users.get_user_api_key_by_id(user.id)
    if api_key:
        return {
            "api_key": api_key,
        }
    else:
        raise HTTPException(404, detail=ERROR_MESSAGES.API_KEY_NOT_FOUND)<|MERGE_RESOLUTION|>--- conflicted
+++ resolved
@@ -640,28 +640,16 @@
         raise HTTPException(400, detail=ERROR_MESSAGES.EMAIL_TAKEN)
 
     try:
-<<<<<<< HEAD
-
-        role = (
-        "admin" if not has_users else "user" if check_email_exist(form_data.email.lower()) else request.app.state.config.DEFAULT_USER_ROLE
-        )
-
-        # The password passed to bcrypt must be 72 bytes or fewer. If it is longer, it will be truncated before hashing.
-        if len(form_data.password.encode("utf-8")) > 72:
-            raise HTTPException(
-                status.HTTP_400_BAD_REQUEST,
-                detail=ERROR_MESSAGES.PASSWORD_TOO_LONG,
-            )
-=======
         try:
             validate_password(form_data.password)
         except Exception as e:
             raise HTTPException(400, detail=str(e))
->>>>>>> e3faec62
 
         hashed = get_password_hash(form_data.password)
 
-        role = "admin" if not has_users else request.app.state.config.DEFAULT_USER_ROLE
+        role = (
+        "admin" if not has_users else "user" if check_email_exist(form_data.email.lower()) else request.app.state.config.DEFAULT_USER_ROLE
+        )
         user = Auths.insert_new_auth(
             form_data.email.lower(),
             hashed,
