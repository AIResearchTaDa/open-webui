import re
import uuid
import time
import datetime
import logging
from aiohttp import ClientSession

from open_webui.models.auths import (
    AddUserForm,
    ApiKey,
    Auths,
    Token,
    LdapForm,
    SigninForm,
    SigninResponse,
    SignupForm,
    UpdatePasswordForm,
    UpdateProfileForm,
    UserResponse,
)
from open_webui.models.users import Users
from open_webui.models.groups import Groups

from open_webui.tg_bot.bot_instance import bot
from open_webui.my_addons.sync_with_odoo.odoo_logic import check_email_exist
from open_webui.constants import ERROR_MESSAGES, WEBHOOK_MESSAGES
from open_webui.env import (
    WEBUI_AUTH,
    WEBUI_AUTH_TRUSTED_EMAIL_HEADER,
    WEBUI_AUTH_TRUSTED_NAME_HEADER,
    WEBUI_AUTH_TRUSTED_GROUPS_HEADER,
    WEBUI_AUTH_COOKIE_SAME_SITE,
    WEBUI_AUTH_COOKIE_SECURE,
    WEBUI_AUTH_SIGNOUT_REDIRECT_URL,
    SRC_LOG_LEVELS,
    TG_CHAT_ID,
)
from fastapi import APIRouter, Depends, HTTPException, Request, status
from fastapi.responses import RedirectResponse, Response, JSONResponse
from open_webui.config import OPENID_PROVIDER_URL, ENABLE_OAUTH_SIGNUP, ENABLE_LDAP
from pydantic import BaseModel

from open_webui.utils.misc import parse_duration, validate_email_format
from open_webui.utils.auth import (
    decode_token,
    create_api_key,
    create_token,
    get_admin_user,
    get_verified_user,
    get_current_user,
    get_password_hash,
    get_http_authorization_cred,
)
from open_webui.utils.webhook import post_webhook
from open_webui.utils.access_control import get_permissions

from typing import Optional, List

from ssl import CERT_NONE, CERT_REQUIRED, PROTOCOL_TLS

from ldap3 import Server, Connection, NONE, Tls
from ldap3.utils.conv import escape_filter_chars

router = APIRouter()

log = logging.getLogger(__name__)
log.setLevel(SRC_LOG_LEVELS["MAIN"])

############################
# GetSessionUser
############################


class SessionUserResponse(Token, UserResponse):
    expires_at: Optional[int] = None
    permissions: Optional[dict] = None


@router.get("/", response_model=SessionUserResponse)
async def get_session_user(
    request: Request, response: Response, user=Depends(get_current_user)
):

    auth_header = request.headers.get("Authorization")
    auth_token = get_http_authorization_cred(auth_header)
    token = auth_token.credentials
    data = decode_token(token)

    expires_at = None

    if data:
        expires_at = data.get("exp")

        if (expires_at is not None) and int(time.time()) > expires_at:
            raise HTTPException(
                status_code=status.HTTP_401_UNAUTHORIZED,
                detail=ERROR_MESSAGES.INVALID_TOKEN,
            )

        # Set the cookie token
        response.set_cookie(
            key="token",
            value=token,
            expires=(
                datetime.datetime.fromtimestamp(expires_at, datetime.timezone.utc)
                if expires_at
                else None
            ),
            httponly=True,  # Ensures the cookie is not accessible via JavaScript
            samesite=WEBUI_AUTH_COOKIE_SAME_SITE,
            secure=WEBUI_AUTH_COOKIE_SECURE,
        )

    user_permissions = get_permissions(
        user.id, request.app.state.config.USER_PERMISSIONS
    )

    return {
        "token": token,
        "token_type": "Bearer",
        "expires_at": expires_at,
        "id": user.id,
        "email": user.email,
        "name": user.name,
        "role": user.role,
        "profile_image_url": user.profile_image_url,
        "permissions": user_permissions,
    }


############################
# Update Profile
############################


@router.post("/update/profile", response_model=UserResponse)
async def update_profile(
    form_data: UpdateProfileForm, session_user=Depends(get_verified_user)
):
    if session_user:
        user = Users.update_user_by_id(
            session_user.id,
            {"profile_image_url": form_data.profile_image_url, "name": form_data.name},
        )
        if user:
            return user
        else:
            raise HTTPException(400, detail=ERROR_MESSAGES.DEFAULT())
    else:
        raise HTTPException(400, detail=ERROR_MESSAGES.INVALID_CRED)


############################
# Update Password
############################


@router.post("/update/password", response_model=bool)
async def update_password(
    form_data: UpdatePasswordForm, session_user=Depends(get_current_user)
):
    if WEBUI_AUTH_TRUSTED_EMAIL_HEADER:
        raise HTTPException(400, detail=ERROR_MESSAGES.ACTION_PROHIBITED)
    if session_user:
        user = Auths.authenticate_user(session_user.email, form_data.password)

        if user:
            hashed = get_password_hash(form_data.new_password)
            return Auths.update_user_password_by_id(user.id, hashed)
        else:
            raise HTTPException(400, detail=ERROR_MESSAGES.INVALID_PASSWORD)
    else:
        raise HTTPException(400, detail=ERROR_MESSAGES.INVALID_CRED)


############################
# LDAP Authentication
############################
@router.post("/ldap", response_model=SessionUserResponse)
async def ldap_auth(request: Request, response: Response, form_data: LdapForm):
    ENABLE_LDAP = request.app.state.config.ENABLE_LDAP
    LDAP_SERVER_LABEL = request.app.state.config.LDAP_SERVER_LABEL
    LDAP_SERVER_HOST = request.app.state.config.LDAP_SERVER_HOST
    LDAP_SERVER_PORT = request.app.state.config.LDAP_SERVER_PORT
    LDAP_ATTRIBUTE_FOR_MAIL = request.app.state.config.LDAP_ATTRIBUTE_FOR_MAIL
    LDAP_ATTRIBUTE_FOR_USERNAME = request.app.state.config.LDAP_ATTRIBUTE_FOR_USERNAME
    LDAP_SEARCH_BASE = request.app.state.config.LDAP_SEARCH_BASE
    LDAP_SEARCH_FILTERS = request.app.state.config.LDAP_SEARCH_FILTERS
    LDAP_APP_DN = request.app.state.config.LDAP_APP_DN
    LDAP_APP_PASSWORD = request.app.state.config.LDAP_APP_PASSWORD
    LDAP_USE_TLS = request.app.state.config.LDAP_USE_TLS
    LDAP_CA_CERT_FILE = request.app.state.config.LDAP_CA_CERT_FILE
    LDAP_VALIDATE_CERT = (
        CERT_REQUIRED if request.app.state.config.LDAP_VALIDATE_CERT else CERT_NONE
    )
    LDAP_CIPHERS = (
        request.app.state.config.LDAP_CIPHERS
        if request.app.state.config.LDAP_CIPHERS
        else "ALL"
    )

    if not ENABLE_LDAP:
        raise HTTPException(400, detail="LDAP authentication is not enabled")

    try:
        tls = Tls(
            validate=LDAP_VALIDATE_CERT,
            version=PROTOCOL_TLS,
            ca_certs_file=LDAP_CA_CERT_FILE,
            ciphers=LDAP_CIPHERS,
        )
    except Exception as e:
        log.error(f"TLS configuration error: {str(e)}")
        raise HTTPException(400, detail="Failed to configure TLS for LDAP connection.")

    try:
        server = Server(
            host=LDAP_SERVER_HOST,
            port=LDAP_SERVER_PORT,
            get_info=NONE,
            use_ssl=LDAP_USE_TLS,
            tls=tls,
        )
        connection_app = Connection(
            server,
            LDAP_APP_DN,
            LDAP_APP_PASSWORD,
            auto_bind="NONE",
            authentication="SIMPLE" if LDAP_APP_DN else "ANONYMOUS",
        )
        if not connection_app.bind():
            raise HTTPException(400, detail="Application account bind failed")

        ENABLE_LDAP_GROUP_MANAGEMENT = (
            request.app.state.config.ENABLE_LDAP_GROUP_MANAGEMENT
        )
        ENABLE_LDAP_GROUP_CREATION = request.app.state.config.ENABLE_LDAP_GROUP_CREATION
        LDAP_ATTRIBUTE_FOR_GROUPS = request.app.state.config.LDAP_ATTRIBUTE_FOR_GROUPS

        search_attributes = [
            f"{LDAP_ATTRIBUTE_FOR_USERNAME}",
            f"{LDAP_ATTRIBUTE_FOR_MAIL}",
            "cn",
        ]

        if ENABLE_LDAP_GROUP_MANAGEMENT:
            search_attributes.append(f"{LDAP_ATTRIBUTE_FOR_GROUPS}")
            log.info(
                f"LDAP Group Management enabled. Adding {LDAP_ATTRIBUTE_FOR_GROUPS} to search attributes"
            )

        log.info(f"LDAP search attributes: {search_attributes}")

        search_success = connection_app.search(
            search_base=LDAP_SEARCH_BASE,
            search_filter=f"(&({LDAP_ATTRIBUTE_FOR_USERNAME}={escape_filter_chars(form_data.user.lower())}){LDAP_SEARCH_FILTERS})",
            attributes=search_attributes,
        )

        if not search_success or not connection_app.entries:
            raise HTTPException(400, detail="User not found in the LDAP server")

        entry = connection_app.entries[0]
        username = str(entry[f"{LDAP_ATTRIBUTE_FOR_USERNAME}"]).lower()
        email = entry[
            f"{LDAP_ATTRIBUTE_FOR_MAIL}"
        ].value  # retrieve the Attribute value
        if not email:
            raise HTTPException(400, "User does not have a valid email address.")
        elif isinstance(email, str):
            email = email.lower()
        elif isinstance(email, list):
            email = email[0].lower()
        else:
            email = str(email).lower()

        cn = str(entry["cn"])
        user_dn = entry.entry_dn

        user_groups = []
        if ENABLE_LDAP_GROUP_MANAGEMENT and LDAP_ATTRIBUTE_FOR_GROUPS in entry:
            group_dns = entry[LDAP_ATTRIBUTE_FOR_GROUPS]
            log.info(f"LDAP raw group DNs for user {username}: {group_dns}")

            if group_dns:
                log.info(f"LDAP group_dns original: {group_dns}")
                log.info(f"LDAP group_dns type: {type(group_dns)}")
                log.info(f"LDAP group_dns length: {len(group_dns)}")

                if hasattr(group_dns, "value"):
                    group_dns = group_dns.value
                    log.info(f"Extracted .value property: {group_dns}")
                elif hasattr(group_dns, "__iter__") and not isinstance(
                    group_dns, (str, bytes)
                ):
                    group_dns = list(group_dns)
                    log.info(f"Converted to list: {group_dns}")

                if isinstance(group_dns, list):
                    group_dns = [str(item) for item in group_dns]
                else:
                    group_dns = [str(group_dns)]

                log.info(
                    f"LDAP group_dns after processing - type: {type(group_dns)}, length: {len(group_dns)}"
                )

                for group_idx, group_dn in enumerate(group_dns):
                    group_dn = str(group_dn)
                    log.info(f"Processing group DN #{group_idx + 1}: {group_dn}")

                    try:
                        group_cn = None

                        for item in group_dn.split(","):
                            item = item.strip()
                            if item.upper().startswith("CN="):
                                group_cn = item[3:]
                                break

                        if group_cn:
                            user_groups.append(group_cn)

                        else:
                            log.warning(
                                f"Could not extract CN from group DN: {group_dn}"
                            )
                    except Exception as e:
                        log.warning(
                            f"Failed to extract group name from DN {group_dn}: {e}"
                        )

                log.info(
                    f"LDAP groups for user {username}: {user_groups} (total: {len(user_groups)})"
                )
            else:
                log.info(f"No groups found for user {username}")
        elif ENABLE_LDAP_GROUP_MANAGEMENT:
            log.warning(
                f"LDAP Group Management enabled but {LDAP_ATTRIBUTE_FOR_GROUPS} attribute not found in user entry"
            )

        if username == form_data.user.lower():
            connection_user = Connection(
                server,
                user_dn,
                form_data.password,
                auto_bind="NONE",
                authentication="SIMPLE",
            )
            if not connection_user.bind():
                raise HTTPException(400, "Authentication failed.")

            user = Users.get_user_by_email(email)
            if not user:
                try:
                    role = (
                        "admin"
                        if not Users.has_users()
                        else request.app.state.config.DEFAULT_USER_ROLE
                    )

                    user = Auths.insert_new_auth(
                        email=email,
                        password=str(uuid.uuid4()),
                        name=cn,
                        role=role,
                    )

                    if not user:
                        raise HTTPException(
                            500, detail=ERROR_MESSAGES.CREATE_USER_ERROR
                        )

                except HTTPException:
                    raise
                except Exception as err:
                    log.error(f"LDAP user creation error: {str(err)}")
                    raise HTTPException(
                        500, detail="Internal error occurred during LDAP user creation."
                    )

            user = Auths.authenticate_user_by_email(email)

            if user:
                expires_delta = parse_duration(request.app.state.config.JWT_EXPIRES_IN)
                expires_at = None
                if expires_delta:
                    expires_at = int(time.time()) + int(expires_delta.total_seconds())

                token = create_token(
                    data={"id": user.id},
                    expires_delta=expires_delta,
                )

                # Set the cookie token
                response.set_cookie(
                    key="token",
                    value=token,
                    expires=(
                        datetime.datetime.fromtimestamp(
                            expires_at, datetime.timezone.utc
                        )
                        if expires_at
                        else None
                    ),
                    httponly=True,  # Ensures the cookie is not accessible via JavaScript
                    samesite=WEBUI_AUTH_COOKIE_SAME_SITE,
                    secure=WEBUI_AUTH_COOKIE_SECURE,
                )

                user_permissions = get_permissions(
                    user.id, request.app.state.config.USER_PERMISSIONS
                )

                if (
                    user.role != "admin"
                    and ENABLE_LDAP_GROUP_MANAGEMENT
                    and user_groups
                ):
                    if ENABLE_LDAP_GROUP_CREATION:
                        Groups.create_groups_by_group_names(user.id, user_groups)

                    try:
                        Groups.sync_groups_by_group_names(user.id, user_groups)
                        log.info(
                            f"Successfully synced groups for user {user.id}: {user_groups}"
                        )
                    except Exception as e:
                        log.error(f"Failed to sync groups for user {user.id}: {e}")

                return {
                    "token": token,
                    "token_type": "Bearer",
                    "expires_at": expires_at,
                    "id": user.id,
                    "email": user.email,
                    "name": user.name,
                    "role": user.role,
                    "profile_image_url": user.profile_image_url,
                    "permissions": user_permissions,
                }
            else:
                raise HTTPException(400, detail=ERROR_MESSAGES.INVALID_CRED)
        else:
            raise HTTPException(400, "User record mismatch.")
    except Exception as e:
        log.error(f"LDAP authentication error: {str(e)}")
        raise HTTPException(400, detail="LDAP authentication failed.")


############################
# SignIn
############################


@router.post("/signin", response_model=SessionUserResponse)
async def signin(request: Request, response: Response, form_data: SigninForm):
    if WEBUI_AUTH_TRUSTED_EMAIL_HEADER:
        if WEBUI_AUTH_TRUSTED_EMAIL_HEADER not in request.headers:
            raise HTTPException(400, detail=ERROR_MESSAGES.INVALID_TRUSTED_HEADER)

        email = request.headers[WEBUI_AUTH_TRUSTED_EMAIL_HEADER].lower()
        name = email

        if WEBUI_AUTH_TRUSTED_NAME_HEADER:
            name = request.headers.get(WEBUI_AUTH_TRUSTED_NAME_HEADER, email)

        if not Users.get_user_by_email(email.lower()):
            await signup(
                request,
                response,
                SignupForm(email=email, password=str(uuid.uuid4()), name=name),
            )

        user = Auths.authenticate_user_by_email(email)
        if WEBUI_AUTH_TRUSTED_GROUPS_HEADER and user and user.role != "admin":
            group_names = request.headers.get(
                WEBUI_AUTH_TRUSTED_GROUPS_HEADER, ""
            ).split(",")
            group_names = [name.strip() for name in group_names if name.strip()]

            if group_names:
                Groups.sync_groups_by_group_names(user.id, group_names)

    elif WEBUI_AUTH == False:
        admin_email = "admin@localhost"
        admin_password = "admin"

        if Users.get_user_by_email(admin_email.lower()):
            user = Auths.authenticate_user(admin_email.lower(), admin_password)
        else:
            if Users.has_users():
                raise HTTPException(400, detail=ERROR_MESSAGES.EXISTING_USERS)

            await signup(
                request,
                response,
                SignupForm(email=admin_email, password=admin_password, name="User"),
            )

            user = Auths.authenticate_user(admin_email.lower(), admin_password)
    else:
        user = Auths.authenticate_user(form_data.email.lower(), form_data.password)

    if user:

        expires_delta = parse_duration(request.app.state.config.JWT_EXPIRES_IN)
        expires_at = None
        if expires_delta:
            expires_at = int(time.time()) + int(expires_delta.total_seconds())

        token = create_token(
            data={"id": user.id},
            expires_delta=expires_delta,
        )

        datetime_expires_at = (
            datetime.datetime.fromtimestamp(expires_at, datetime.timezone.utc)
            if expires_at
            else None
        )

        # Set the cookie token
        response.set_cookie(
            key="token",
            value=token,
            expires=datetime_expires_at,
            httponly=True,  # Ensures the cookie is not accessible via JavaScript
            samesite=WEBUI_AUTH_COOKIE_SAME_SITE,
            secure=WEBUI_AUTH_COOKIE_SECURE,
        )

        user_permissions = get_permissions(
            user.id, request.app.state.config.USER_PERMISSIONS
        )

        return {
            "token": token,
            "token_type": "Bearer",
            "expires_at": expires_at,
            "id": user.id,
            "email": user.email,
            "name": user.name,
            "role": user.role,
            "profile_image_url": user.profile_image_url,
            "permissions": user_permissions,
        }
    else:
        raise HTTPException(400, detail=ERROR_MESSAGES.INVALID_CRED)


############################
# SignUp
############################


@router.post("/signup", response_model=SessionUserResponse)
async def signup(request: Request, response: Response, form_data: SignupForm):
    has_users = Users.has_users()

    if WEBUI_AUTH:
        if (
            not request.app.state.config.ENABLE_SIGNUP
            or not request.app.state.config.ENABLE_LOGIN_FORM
        ):
            raise HTTPException(
                status.HTTP_403_FORBIDDEN, detail=ERROR_MESSAGES.ACCESS_PROHIBITED
            )
    else:
        if has_users:
            raise HTTPException(
                status.HTTP_403_FORBIDDEN, detail=ERROR_MESSAGES.ACCESS_PROHIBITED
            )

    if not validate_email_format(form_data.email.lower()):
        raise HTTPException(
            status.HTTP_400_BAD_REQUEST, detail=ERROR_MESSAGES.INVALID_EMAIL_FORMAT
        )

    if Users.get_user_by_email(form_data.email.lower()):
        raise HTTPException(400, detail=ERROR_MESSAGES.EMAIL_TAKEN)

    try:
<<<<<<< HEAD
        role = (
            "admin" if user_count == 0 else "user" if check_email_exist(form_data.email.lower()) else request.app.state.config.DEFAULT_USER_ROLE
        )
=======
        role = "admin" if not has_users else request.app.state.config.DEFAULT_USER_ROLE
>>>>>>> 30d0f8b1

        # The password passed to bcrypt must be 72 bytes or fewer. If it is longer, it will be truncated before hashing.
        if len(form_data.password.encode("utf-8")) > 72:
            raise HTTPException(
                status.HTTP_400_BAD_REQUEST,
                detail=ERROR_MESSAGES.PASSWORD_TOO_LONG,
            )

        hashed = get_password_hash(form_data.password)
        user = Auths.insert_new_auth(
            form_data.email.lower(),
            hashed,
            form_data.name,
            form_data.profile_image_url,
            role,
        )

        try:
            if bot != None and TG_CHAT_ID:
                log.info(
                    f"Sending Telegram message for pending user registration: {form_data.name}, {form_data.email.lower()}"
                )
                if role == "pending":
                    await bot.send_message(
                        TG_CHAT_ID,
                        f"Користувач {form_data.name} надіслав запит на реєстрацію аккаунта. Почта {form_data.email.lower()}. Посилання на адмін панель з користувачами https://gpt.ta-da.ua/admin/users .",
                    )
                if role == "user":
                    await bot.send_message(
                        TG_CHAT_ID,
                        f"Користувач {form_data.name} зареєструвався. Почта {form_data.email.lower()}. Посилання на адмін панель з користувачами https://gpt.ta-da.ua/admin/users .",
                    )
        except Exception as e:
            log.info(f"Error {e}")

        if user:
            expires_delta = parse_duration(request.app.state.config.JWT_EXPIRES_IN)
            expires_at = None
            if expires_delta:
                expires_at = int(time.time()) + int(expires_delta.total_seconds())

            token = create_token(
                data={"id": user.id},
                expires_delta=expires_delta,
            )

            datetime_expires_at = (
                datetime.datetime.fromtimestamp(expires_at, datetime.timezone.utc)
                if expires_at
                else None
            )

            # Set the cookie token
            response.set_cookie(
                key="token",
                value=token,
                expires=datetime_expires_at,
                httponly=True,  # Ensures the cookie is not accessible via JavaScript
                samesite=WEBUI_AUTH_COOKIE_SAME_SITE,
                secure=WEBUI_AUTH_COOKIE_SECURE,
            )

            if request.app.state.config.WEBHOOK_URL:
                post_webhook(
                    request.app.state.WEBUI_NAME,
                    request.app.state.config.WEBHOOK_URL,
                    WEBHOOK_MESSAGES.USER_SIGNUP(user.name),
                    {
                        "action": "signup",
                        "message": WEBHOOK_MESSAGES.USER_SIGNUP(user.name),
                        "user": user.model_dump_json(exclude_none=True),
                    },
                )

            user_permissions = get_permissions(
                user.id, request.app.state.config.USER_PERMISSIONS
            )

            if not has_users:
                # Disable signup after the first user is created
                request.app.state.config.ENABLE_SIGNUP = False

            return {
                "token": token,
                "token_type": "Bearer",
                "expires_at": expires_at,
                "id": user.id,
                "email": user.email,
                "name": user.name,
                "role": user.role,
                "profile_image_url": user.profile_image_url,
                "permissions": user_permissions,
            }
        else:
            raise HTTPException(500, detail=ERROR_MESSAGES.CREATE_USER_ERROR)
    except Exception as err:
        log.error(f"Signup error: {str(err)}")
        raise HTTPException(500, detail="An internal error occurred during signup.")


@router.get("/signout")
async def signout(request: Request, response: Response):
    response.delete_cookie("token")
    response.delete_cookie("oui-session")

    if ENABLE_OAUTH_SIGNUP.value:
        oauth_id_token = request.cookies.get("oauth_id_token")
        if oauth_id_token and OPENID_PROVIDER_URL.value:
            try:
                async with ClientSession(trust_env=True) as session:
                    async with session.get(OPENID_PROVIDER_URL.value) as resp:
                        if resp.status == 200:
                            openid_data = await resp.json()
                            logout_url = openid_data.get("end_session_endpoint")
                            if logout_url:
                                response.delete_cookie("oauth_id_token")

                                return JSONResponse(
                                    status_code=200,
                                    content={
                                        "status": True,
                                        "redirect_url": f"{logout_url}?id_token_hint={oauth_id_token}"
                                        + (
                                            f"&post_logout_redirect_uri={WEBUI_AUTH_SIGNOUT_REDIRECT_URL}"
                                            if WEBUI_AUTH_SIGNOUT_REDIRECT_URL
                                            else ""
                                        ),
                                    },
                                    headers=response.headers,
                                )
                        else:
                            raise HTTPException(
                                status_code=resp.status,
                                detail="Failed to fetch OpenID configuration",
                            )
            except Exception as e:
                log.error(f"OpenID signout error: {str(e)}")
                raise HTTPException(
                    status_code=500,
                    detail="Failed to sign out from the OpenID provider.",
                )

    if WEBUI_AUTH_SIGNOUT_REDIRECT_URL:
        return JSONResponse(
            status_code=200,
            content={
                "status": True,
                "redirect_url": WEBUI_AUTH_SIGNOUT_REDIRECT_URL,
            },
            headers=response.headers,
        )

    return JSONResponse(
        status_code=200, content={"status": True}, headers=response.headers
    )


############################
# AddUser
############################


@router.post("/add", response_model=SigninResponse)
async def add_user(form_data: AddUserForm, user=Depends(get_admin_user)):
    if not validate_email_format(form_data.email.lower()):
        raise HTTPException(
            status.HTTP_400_BAD_REQUEST, detail=ERROR_MESSAGES.INVALID_EMAIL_FORMAT
        )

    if Users.get_user_by_email(form_data.email.lower()):
        raise HTTPException(400, detail=ERROR_MESSAGES.EMAIL_TAKEN)

    try:
        hashed = get_password_hash(form_data.password)
        user = Auths.insert_new_auth(
            form_data.email.lower(),
            hashed,
            form_data.name,
            form_data.profile_image_url,
            form_data.role,
        )

        if user:
            token = create_token(data={"id": user.id})
            return {
                "token": token,
                "token_type": "Bearer",
                "id": user.id,
                "email": user.email,
                "name": user.name,
                "role": user.role,
                "profile_image_url": user.profile_image_url,
            }
        else:
            raise HTTPException(500, detail=ERROR_MESSAGES.CREATE_USER_ERROR)
    except Exception as err:
        log.error(f"Add user error: {str(err)}")
        raise HTTPException(
            500, detail="An internal error occurred while adding the user."
        )


############################
# GetAdminDetails
############################


@router.get("/admin/details")
async def get_admin_details(request: Request, user=Depends(get_current_user)):
    if request.app.state.config.SHOW_ADMIN_DETAILS:
        admin_email = request.app.state.config.ADMIN_EMAIL
        admin_name = None

        log.info(f"Admin details - Email: {admin_email}, Name: {admin_name}")

        if admin_email:
            admin = Users.get_user_by_email(admin_email)
            if admin:
                admin_name = admin.name
        else:
            admin = Users.get_first_user()
            if admin:
                admin_email = admin.email
                admin_name = admin.name

        return {
            "name": admin_name,
            "email": admin_email,
        }
    else:
        raise HTTPException(400, detail=ERROR_MESSAGES.ACTION_PROHIBITED)


############################
# ToggleSignUp
############################


@router.get("/admin/config")
async def get_admin_config(request: Request, user=Depends(get_admin_user)):
    return {
        "SHOW_ADMIN_DETAILS": request.app.state.config.SHOW_ADMIN_DETAILS,
        "WEBUI_URL": request.app.state.config.WEBUI_URL,
        "ENABLE_SIGNUP": request.app.state.config.ENABLE_SIGNUP,
        "ENABLE_API_KEY": request.app.state.config.ENABLE_API_KEY,
        "ENABLE_API_KEY_ENDPOINT_RESTRICTIONS": request.app.state.config.ENABLE_API_KEY_ENDPOINT_RESTRICTIONS,
        "API_KEY_ALLOWED_ENDPOINTS": request.app.state.config.API_KEY_ALLOWED_ENDPOINTS,
        "DEFAULT_USER_ROLE": request.app.state.config.DEFAULT_USER_ROLE,
        "JWT_EXPIRES_IN": request.app.state.config.JWT_EXPIRES_IN,
        "ENABLE_COMMUNITY_SHARING": request.app.state.config.ENABLE_COMMUNITY_SHARING,
        "ENABLE_MESSAGE_RATING": request.app.state.config.ENABLE_MESSAGE_RATING,
        "ENABLE_CHANNELS": request.app.state.config.ENABLE_CHANNELS,
        "ENABLE_NOTES": request.app.state.config.ENABLE_NOTES,
        "ENABLE_USER_WEBHOOKS": request.app.state.config.ENABLE_USER_WEBHOOKS,
        "PENDING_USER_OVERLAY_TITLE": request.app.state.config.PENDING_USER_OVERLAY_TITLE,
        "PENDING_USER_OVERLAY_CONTENT": request.app.state.config.PENDING_USER_OVERLAY_CONTENT,
        "RESPONSE_WATERMARK": request.app.state.config.RESPONSE_WATERMARK,
    }


class AdminConfig(BaseModel):
    SHOW_ADMIN_DETAILS: bool
    WEBUI_URL: str
    ENABLE_SIGNUP: bool
    ENABLE_API_KEY: bool
    ENABLE_API_KEY_ENDPOINT_RESTRICTIONS: bool
    API_KEY_ALLOWED_ENDPOINTS: str
    DEFAULT_USER_ROLE: str
    JWT_EXPIRES_IN: str
    ENABLE_COMMUNITY_SHARING: bool
    ENABLE_MESSAGE_RATING: bool
    ENABLE_CHANNELS: bool
    ENABLE_NOTES: bool
    ENABLE_USER_WEBHOOKS: bool
    PENDING_USER_OVERLAY_TITLE: Optional[str] = None
    PENDING_USER_OVERLAY_CONTENT: Optional[str] = None
    RESPONSE_WATERMARK: Optional[str] = None


@router.post("/admin/config")
async def update_admin_config(
    request: Request, form_data: AdminConfig, user=Depends(get_admin_user)
):
    request.app.state.config.SHOW_ADMIN_DETAILS = form_data.SHOW_ADMIN_DETAILS
    request.app.state.config.WEBUI_URL = form_data.WEBUI_URL
    request.app.state.config.ENABLE_SIGNUP = form_data.ENABLE_SIGNUP

    request.app.state.config.ENABLE_API_KEY = form_data.ENABLE_API_KEY
    request.app.state.config.ENABLE_API_KEY_ENDPOINT_RESTRICTIONS = (
        form_data.ENABLE_API_KEY_ENDPOINT_RESTRICTIONS
    )
    request.app.state.config.API_KEY_ALLOWED_ENDPOINTS = (
        form_data.API_KEY_ALLOWED_ENDPOINTS
    )

    request.app.state.config.ENABLE_CHANNELS = form_data.ENABLE_CHANNELS
    request.app.state.config.ENABLE_NOTES = form_data.ENABLE_NOTES

    if form_data.DEFAULT_USER_ROLE in ["pending", "user", "admin"]:
        request.app.state.config.DEFAULT_USER_ROLE = form_data.DEFAULT_USER_ROLE

    pattern = r"^(-1|0|(-?\d+(\.\d+)?)(ms|s|m|h|d|w))$"

    # Check if the input string matches the pattern
    if re.match(pattern, form_data.JWT_EXPIRES_IN):
        request.app.state.config.JWT_EXPIRES_IN = form_data.JWT_EXPIRES_IN

    request.app.state.config.ENABLE_COMMUNITY_SHARING = (
        form_data.ENABLE_COMMUNITY_SHARING
    )
    request.app.state.config.ENABLE_MESSAGE_RATING = form_data.ENABLE_MESSAGE_RATING

    request.app.state.config.ENABLE_USER_WEBHOOKS = form_data.ENABLE_USER_WEBHOOKS

    request.app.state.config.PENDING_USER_OVERLAY_TITLE = (
        form_data.PENDING_USER_OVERLAY_TITLE
    )
    request.app.state.config.PENDING_USER_OVERLAY_CONTENT = (
        form_data.PENDING_USER_OVERLAY_CONTENT
    )

    request.app.state.config.RESPONSE_WATERMARK = form_data.RESPONSE_WATERMARK

    return {
        "SHOW_ADMIN_DETAILS": request.app.state.config.SHOW_ADMIN_DETAILS,
        "WEBUI_URL": request.app.state.config.WEBUI_URL,
        "ENABLE_SIGNUP": request.app.state.config.ENABLE_SIGNUP,
        "ENABLE_API_KEY": request.app.state.config.ENABLE_API_KEY,
        "ENABLE_API_KEY_ENDPOINT_RESTRICTIONS": request.app.state.config.ENABLE_API_KEY_ENDPOINT_RESTRICTIONS,
        "API_KEY_ALLOWED_ENDPOINTS": request.app.state.config.API_KEY_ALLOWED_ENDPOINTS,
        "DEFAULT_USER_ROLE": request.app.state.config.DEFAULT_USER_ROLE,
        "JWT_EXPIRES_IN": request.app.state.config.JWT_EXPIRES_IN,
        "ENABLE_COMMUNITY_SHARING": request.app.state.config.ENABLE_COMMUNITY_SHARING,
        "ENABLE_MESSAGE_RATING": request.app.state.config.ENABLE_MESSAGE_RATING,
        "ENABLE_CHANNELS": request.app.state.config.ENABLE_CHANNELS,
        "ENABLE_NOTES": request.app.state.config.ENABLE_NOTES,
        "ENABLE_USER_WEBHOOKS": request.app.state.config.ENABLE_USER_WEBHOOKS,
        "PENDING_USER_OVERLAY_TITLE": request.app.state.config.PENDING_USER_OVERLAY_TITLE,
        "PENDING_USER_OVERLAY_CONTENT": request.app.state.config.PENDING_USER_OVERLAY_CONTENT,
        "RESPONSE_WATERMARK": request.app.state.config.RESPONSE_WATERMARK,
    }


class LdapServerConfig(BaseModel):
    label: str
    host: str
    port: Optional[int] = None
    attribute_for_mail: str = "mail"
    attribute_for_username: str = "uid"
    app_dn: str
    app_dn_password: str
    search_base: str
    search_filters: str = ""
    use_tls: bool = True
    certificate_path: Optional[str] = None
    validate_cert: bool = True
    ciphers: Optional[str] = "ALL"


@router.get("/admin/config/ldap/server", response_model=LdapServerConfig)
async def get_ldap_server(request: Request, user=Depends(get_admin_user)):
    return {
        "label": request.app.state.config.LDAP_SERVER_LABEL,
        "host": request.app.state.config.LDAP_SERVER_HOST,
        "port": request.app.state.config.LDAP_SERVER_PORT,
        "attribute_for_mail": request.app.state.config.LDAP_ATTRIBUTE_FOR_MAIL,
        "attribute_for_username": request.app.state.config.LDAP_ATTRIBUTE_FOR_USERNAME,
        "app_dn": request.app.state.config.LDAP_APP_DN,
        "app_dn_password": request.app.state.config.LDAP_APP_PASSWORD,
        "search_base": request.app.state.config.LDAP_SEARCH_BASE,
        "search_filters": request.app.state.config.LDAP_SEARCH_FILTERS,
        "use_tls": request.app.state.config.LDAP_USE_TLS,
        "certificate_path": request.app.state.config.LDAP_CA_CERT_FILE,
        "validate_cert": request.app.state.config.LDAP_VALIDATE_CERT,
        "ciphers": request.app.state.config.LDAP_CIPHERS,
    }


@router.post("/admin/config/ldap/server")
async def update_ldap_server(
    request: Request, form_data: LdapServerConfig, user=Depends(get_admin_user)
):
    required_fields = [
        "label",
        "host",
        "attribute_for_mail",
        "attribute_for_username",
        "app_dn",
        "app_dn_password",
        "search_base",
    ]
    for key in required_fields:
        value = getattr(form_data, key)
        if not value:
            raise HTTPException(400, detail=f"Required field {key} is empty")

    request.app.state.config.LDAP_SERVER_LABEL = form_data.label
    request.app.state.config.LDAP_SERVER_HOST = form_data.host
    request.app.state.config.LDAP_SERVER_PORT = form_data.port
    request.app.state.config.LDAP_ATTRIBUTE_FOR_MAIL = form_data.attribute_for_mail
    request.app.state.config.LDAP_ATTRIBUTE_FOR_USERNAME = (
        form_data.attribute_for_username
    )
    request.app.state.config.LDAP_APP_DN = form_data.app_dn
    request.app.state.config.LDAP_APP_PASSWORD = form_data.app_dn_password
    request.app.state.config.LDAP_SEARCH_BASE = form_data.search_base
    request.app.state.config.LDAP_SEARCH_FILTERS = form_data.search_filters
    request.app.state.config.LDAP_USE_TLS = form_data.use_tls
    request.app.state.config.LDAP_CA_CERT_FILE = form_data.certificate_path
    request.app.state.config.LDAP_VALIDATE_CERT = form_data.validate_cert
    request.app.state.config.LDAP_CIPHERS = form_data.ciphers

    return {
        "label": request.app.state.config.LDAP_SERVER_LABEL,
        "host": request.app.state.config.LDAP_SERVER_HOST,
        "port": request.app.state.config.LDAP_SERVER_PORT,
        "attribute_for_mail": request.app.state.config.LDAP_ATTRIBUTE_FOR_MAIL,
        "attribute_for_username": request.app.state.config.LDAP_ATTRIBUTE_FOR_USERNAME,
        "app_dn": request.app.state.config.LDAP_APP_DN,
        "app_dn_password": request.app.state.config.LDAP_APP_PASSWORD,
        "search_base": request.app.state.config.LDAP_SEARCH_BASE,
        "search_filters": request.app.state.config.LDAP_SEARCH_FILTERS,
        "use_tls": request.app.state.config.LDAP_USE_TLS,
        "certificate_path": request.app.state.config.LDAP_CA_CERT_FILE,
        "validate_cert": request.app.state.config.LDAP_VALIDATE_CERT,
        "ciphers": request.app.state.config.LDAP_CIPHERS,
    }


@router.get("/admin/config/ldap")
async def get_ldap_config(request: Request, user=Depends(get_admin_user)):
    return {"ENABLE_LDAP": request.app.state.config.ENABLE_LDAP}


class LdapConfigForm(BaseModel):
    enable_ldap: Optional[bool] = None


@router.post("/admin/config/ldap")
async def update_ldap_config(
    request: Request, form_data: LdapConfigForm, user=Depends(get_admin_user)
):
    request.app.state.config.ENABLE_LDAP = form_data.enable_ldap
    return {"ENABLE_LDAP": request.app.state.config.ENABLE_LDAP}


############################
# API Key
############################


# create api key
@router.post("/api_key", response_model=ApiKey)
async def generate_api_key(request: Request, user=Depends(get_current_user)):
    if not request.app.state.config.ENABLE_API_KEY:
        raise HTTPException(
            status.HTTP_403_FORBIDDEN,
            detail=ERROR_MESSAGES.API_KEY_CREATION_NOT_ALLOWED,
        )

    api_key = create_api_key()
    success = Users.update_user_api_key_by_id(user.id, api_key)

    if success:
        return {
            "api_key": api_key,
        }
    else:
        raise HTTPException(500, detail=ERROR_MESSAGES.CREATE_API_KEY_ERROR)


# delete api key
@router.delete("/api_key", response_model=bool)
async def delete_api_key(user=Depends(get_current_user)):
    success = Users.update_user_api_key_by_id(user.id, None)
    return success


# get api key
@router.get("/api_key", response_model=ApiKey)
async def get_api_key(user=Depends(get_current_user)):
    api_key = Users.get_user_api_key_by_id(user.id)
    if api_key:
        return {
            "api_key": api_key,
        }
    else:
        raise HTTPException(404, detail=ERROR_MESSAGES.API_KEY_NOT_FOUND)<|MERGE_RESOLUTION|>--- conflicted
+++ resolved
@@ -582,13 +582,10 @@
         raise HTTPException(400, detail=ERROR_MESSAGES.EMAIL_TAKEN)
 
     try:
-<<<<<<< HEAD
+
         role = (
-            "admin" if user_count == 0 else "user" if check_email_exist(form_data.email.lower()) else request.app.state.config.DEFAULT_USER_ROLE
-        )
-=======
-        role = "admin" if not has_users else request.app.state.config.DEFAULT_USER_ROLE
->>>>>>> 30d0f8b1
+        "admin" if not has_users else "user" if check_email_exist(form_data.email.lower()) else request.app.state.config.DEFAULT_USER_ROLE
+        )
 
         # The password passed to bcrypt must be 72 bytes or fewer. If it is longer, it will be truncated before hashing.
         if len(form_data.password.encode("utf-8")) > 72:
